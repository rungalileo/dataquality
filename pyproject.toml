--- conflicted
+++ resolved
@@ -70,10 +70,6 @@
     "tensorflow>=2.9.1",
     "pytest-env>=0.8.1",
     "pytest-xdist>=2.4.0",
-<<<<<<< HEAD
-    "spacy==3.4.4",
-=======
->>>>>>> a95c76e2
     "types-setuptools>=67.3.0.1",
     "types-cachetools>=4.2.4",
     "torchvision>=0.13.1",
@@ -88,11 +84,7 @@
     "setfit",
     "accelerate>=0.19.0",
     "typing-inspect==0.8.0",
-<<<<<<< HEAD
-    "typing-extensions>=4.0.0,<4.6.0",
-=======
     "typing-extensions==4.0.0",
->>>>>>> a95c76e2
 ]
 dev = [
     "mypy>=1.0.0",
