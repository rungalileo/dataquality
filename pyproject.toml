
[build-system]
requires = [
    "setuptools>=65.0",
    "wheel>=0.37",
]
build-backend = "setuptools.build_meta"

[project]
name = "dataquality"
dynamic = ["version"]
readme = "README.md"
license = {text = 'See LICENSE'}
requires-python = ">=3.7"
dependencies = [
    "pydantic>=1.8.2,<2.0.0",
    "requests>=2.25.1",
    "types-requests>=2.25.2",
    "pandas>=0.20.0",
    "pyarrow>=5.0.0",
    "vaex-core==4.16.0",
    "vaex-hdf5>=0.12,<0.13",
    "diskcache>=5.2.1",
    "resource>=0.2.1",
    "tqdm>=4.62.3",
    "blake3>=0.2.1",
    "wrapt>=1.13.3",
    "scipy>=1.7.0",
    "cachetools>=4.2.4",
    "importlib-metadata<6.0.1",
    "datasets>=2.6",
    "transformers>=4.17.0",
    "seqeval",
    "sentence-transformers>=2.2",
    "Pillow",
    "h5py >=3.1.0",
    "numpy<1.24.0",
    "tenacity>=8.1.0",
    "evaluate",
    "accelerate",
<<<<<<< HEAD
    "imagededup==0.3.2",
=======
    "ipywidgets>=8.1.0",
>>>>>>> f1c72bb1
]
[[project.authors]]
name = "Galileo Technologies, Inc."
email = "devs+dq@rungalileo.io"

[project.scripts]
dqyolo = "dataquality.dqyolo:main"

[project.urls]
Homepage = "https://github.com/rungalileo/dataquality"
Documentation = "https://rungalileo.gitbook.io/galileo"

[project.optional-dependencies]
doc = [
    "furo",
    "sphinx",
    "sphinx-autodoc-typehints",
    "myst-parser",
    "sphinx-markdown-builder",
    "sphinx-autobuild",
    "sphinx-markdown-builder"
]
test = [
    "ultralytics",
    "pytest>=7.2.1",
    "freezegun>=1.2.2",
    "coverage[toml]>=7.0.5",
    "pytest-cov>=4.0.0",
    "scikit-learn>=1.0",
    "tensorflow>=2.9.1,<2.13.0",
    "pytest-env>=0.8.1",
    "pytest-xdist>=2.4.0",
    "types-setuptools>=67.3.0.1",
    "types-cachetools>=4.2.4",
    "torchvision>=0.13.1",
    "torch>=1.12.1",
    "torchtext>=0.13.1",
    "torchdata>=0.4.1",
    "xgboost>=1.6.2",
    "timm>=0.6.12",
    "fastai>=2.7.11",
    "portalocker==2.7.0",
    "types-PyYAML==6.0.12.9",
    "setfit",
    "accelerate>=0.19.0",
    "typing-inspect==0.8.0",
    "typing-extensions==4.0.0",
]
dev = [
    "mypy>=1.0.0",
    "ruff>=0.0.98",
    "black>=23.1.0",
    "jupyter==1.0.0",
    "invoke>=1.6.0",
]
# Install this by adding the --extra-index-url option as shown below
# `pip install 'dataquality[cuda]' --extra-index-url=https://pypi.nvidia.com/ `
cuda = [
   "ucx-py-cu11<=0.30",
   "rmm-cu11==23.2.0",
   "raft-dask-cu11==23.2.0",
   "pylibraft-cu11==23.2.0",
   "dask-cudf-cu11==23.2.0",
   "cudf-cu11==23.2.0",
   "cuml-cu11==23.2.0"
]
minio = [
    "minio>=7.1.0,<7.2.0"
]
py37 = [
    "cachetools>=5.2.0",
    "types-cachetools>=5.3.0.0",
    "importlib-metadata<5.0.0",
    "timm<=0.6.13",
]
setfit = [
    "setfit"
]

[tool.setuptools.dynamic]
version = {attr = "dataquality.__version__"}

[tool.pytest.ini_options]
env = [
    "GALILEO_API_URL=http://localhost:8000"
]

[tool.coverage.run]
parallel = true
source = [
    "dataquality/",
    "tests/"
]
omit = [
    "*__init__.py",
    "*metrics.py",
]

[tool.coverage.report]
exclude_lines = [
    'pragma: no cover',
    'raise NotImplementedError'
]

[tool.coverage.html]
directory = "htmlcov"

[tool.coverage.xml]
output = "coverage.xml"

[tool.mypy]
ignore_missing_imports = true
disallow_untyped_defs = true

[tool.ruff]
line-length = 88
ignore = ["D10"]
include = ["*.py"]
select = ["E", "F", "I"]
target-version = "py310"
extend-ignore = [
    "D203",
    "D204",
    "D213",
    "D215",
    "D400",
    "D404",
    "D406",
    "D407",
    "D408",
    "D409",
    "D413",
    "D415",
    "E731",
]

[tool.black]
target-version = ['py310']
include = '\.pyi?$'
exclude = '''
/(
    \.eggs
  | \.git
  | \.hg
  | \.*_cache
  | \.tox
  | \.venv
  | build
  | dist
  | __pycache__
)/
'''

<|MERGE_RESOLUTION|>--- conflicted
+++ resolved
@@ -38,11 +38,8 @@
     "tenacity>=8.1.0",
     "evaluate",
     "accelerate",
-<<<<<<< HEAD
+    "ipywidgets>=8.1.0",
     "imagededup==0.3.2",
-=======
-    "ipywidgets>=8.1.0",
->>>>>>> f1c72bb1
 ]
 [[project.authors]]
 name = "Galileo Technologies, Inc."
@@ -129,6 +126,19 @@
 env = [
     "GALILEO_API_URL=http://localhost:8000"
 ]
+addopts = [
+    "-n",
+    "auto",
+    "-o",
+    "console_output_style=progress",
+    "--durations=10",
+    "--disable-warnings",
+    "--cov=dataquality",
+    "--cov=tests",
+    "--cov-report=term-missing",
+    "--cov-report=xml",
+    "--cov-report=html",
+]
 
 [tool.coverage.run]
 parallel = true
