
[build-system]
requires = [
    "setuptools>=65.0",
    "wheel>=0.37",
]
build-backend = "setuptools.build_meta"

[project]
name = "dataquality"
dynamic = ["version"]
readme = "README.md"
license = {text = 'See LICENSE'}
requires-python = ">=3.8"
dependencies = [
    "pydantic>=1.8.2,<2.0.0",
    "requests>=2.25.1",
    "types-requests>=2.25.2",
    "pandas>=0.20.0",
    "pyarrow>=5.0.0",
    "vaex-core==4.16.0",
    "vaex-hdf5>=0.12,<0.13",
    "diskcache>=5.2.1",
    "resource>=0.2.1",
    "tqdm>=4.62.3",
    "blake3>=0.2.1",
    "wrapt>=1.13.3",
    "scipy>=1.7.0",
    "cachetools>=4.2.4",
    "importlib-metadata<6.0.1",
    "datasets>=2.6",
    "transformers>=4.17.0",
    "seqeval",
    "sentence-transformers>=2.2",
    "Pillow",
    "h5py >=3.1.0",
    "numpy<1.24.0",
    "tenacity>=8.1.0",
    "evaluate",
    "accelerate",
    "ipywidgets>=8.1.0",
    "imagededup>=0.3.1",
]
[[project.authors]]
name = "Galileo Technologies, Inc."
email = "devs+dq@rungalileo.io"

[project.scripts]
dqyolo = "dataquality.dqyolo:main"

[project.urls]
Homepage = "https://github.com/rungalileo/dataquality"
Documentation = "https://rungalileo.gitbook.io/galileo"

[project.optional-dependencies]
doc = [
    "furo",
    "sphinx",
    "sphinx-autodoc-typehints",
    "myst-parser",
    "sphinx-markdown-builder",
    "sphinx-autobuild",
    "sphinx-markdown-builder"
]
test = [
<<<<<<< HEAD
    "ultralytics>=8.0.190,<=8.0.208",
=======
    "ultralytics>=8.0.209",
>>>>>>> 87e1235f
    "pytest>=7.2.1",
    "freezegun>=1.2.2",
    "coverage[toml]>=7.0.5",
    "pytest-cov>=4.0.0",
    "scikit-learn>=1.0",
    "tensorflow>=2.9.1",
    "pytest-env>=0.8.1",
    "pytest-xdist>=2.4.0",
    "types-setuptools>=67.3.0.1",
    "types-cachetools>=4.2.4",
    "torchvision>=0.13.1",
    "torch>=1.12.1",
    "torchtext>=0.13.1",
    "torchdata>=0.4.1",
    "xgboost>=1.6.2",
    "timm>=0.6.12",
    "fastai>=2.7.11",
    "portalocker==2.7.0",
    "types-PyYAML==6.0.12.9",
    "setfit",
    "accelerate>=0.19.0",
    "typing-inspect==0.8.0",
    "typing-extensions==4.0.1",
    "lightning",
]
dev = [
    "mypy>=1.0.0",
    "ruff>=0.0.98",
    "black>=23.1.0",
    "jupyter==1.0.0",
    "invoke>=1.6.0",
]
# Install this by adding the --extra-index-url option as shown below
# `pip install 'dataquality[cuda]' --extra-index-url=https://pypi.nvidia.com/ `
cuda = [
   "ucx-py-cu11<=0.30",
   "rmm-cu11==23.2.0",
   "raft-dask-cu11==23.2.0",
   "pylibraft-cu11==23.2.0",
   "dask-cudf-cu11==23.2.0",
   "cudf-cu11==23.2.0",
   "cuml-cu11==23.2.0"
]
minio = [
    "minio>=7.1.0,<7.2.0"
]
setfit = [
    "setfit"
]

[tool.setuptools.dynamic]
version = {attr = "dataquality.__version__"}

[tool.pytest.ini_options]
env = [
    "GALILEO_API_URL=http://localhost:8000"
]
addopts = [
    "-n",
    "auto",
    "-o",
    "console_output_style=progress",
    "--durations=10",
    "--disable-warnings",
    "--cov=dataquality",
    "--cov=tests",
    "--cov-report=term-missing",
    "--cov-report=xml",
    "--cov-report=html",
]

[tool.coverage.run]
parallel = true
source = [
    "dataquality/",
    "tests/"
]
omit = [
    "*__init__.py",
    "*metrics.py",
]

[tool.coverage.report]
exclude_lines = [
    'pragma: no cover',
    'raise NotImplementedError'
]

[tool.coverage.html]
directory = "htmlcov"

[tool.coverage.xml]
output = "coverage.xml"

[tool.mypy]
ignore_missing_imports = true
disallow_untyped_defs = true

[tool.ruff]
line-length = 88
ignore = ["D10"]
include = ["*.py"]
select = ["E", "F", "I"]
target-version = "py310"
extend-ignore = [
    "D203",
    "D204",
    "D213",
    "D215",
    "D400",
    "D404",
    "D406",
    "D407",
    "D408",
    "D409",
    "D413",
    "D415",
    "E731",
]

[tool.black]
target-version = ['py310']
include = '\.pyi?$'
exclude = '''
/(
    \.eggs
  | \.git
  | \.hg
  | \.*_cache
  | \.tox
  | \.venv
  | build
  | dist
  | __pycache__
)/
'''

<|MERGE_RESOLUTION|>--- conflicted
+++ resolved
@@ -63,11 +63,7 @@
     "sphinx-markdown-builder"
 ]
 test = [
-<<<<<<< HEAD
-    "ultralytics>=8.0.190,<=8.0.208",
-=======
     "ultralytics>=8.0.209",
->>>>>>> 87e1235f
     "pytest>=7.2.1",
     "freezegun>=1.2.2",
     "coverage[toml]>=7.0.5",
