--- conflicted
+++ resolved
@@ -106,11 +106,7 @@
     "cachetools>=5.2.0",
     "types-cachetools>=5.3.0.0",
     "importlib-metadata<5.0.0",
-<<<<<<< HEAD
-    "typing-extensions<=4.0.0.0"
-=======
     "timm<=0.6.13",
->>>>>>> 88a14226
 ]
 
 setfit = [
