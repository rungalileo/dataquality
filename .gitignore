--- conflicted
+++ resolved
@@ -169,14 +169,9 @@
 pytorch_sphinx_theme
 launch.json
 data/
-<<<<<<< HEAD
-coco_dataset/
-=======
 
 # OD
 yolov8n.pt
 runs
 VIA2COCO
-coco_dataset/
-coco.ipynb
->>>>>>> f4825012
+coco_dataset/