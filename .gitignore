--- conflicted
+++ resolved
@@ -175,10 +175,7 @@
 runs
 VIA2COCO
 coco_dataset/
-<<<<<<< HEAD
-=======
 coco.ipynb
 
 # SemSeg
->>>>>>> 86a63145
 CV_datasets/