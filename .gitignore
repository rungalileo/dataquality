*venv/
.vscode
.idea
.DS_STORE

# Byte-compiled / optimized / DLL files
__pycache__/
*.py[cod]
*$py.class

# C extensions
*.so

# Distribution / packaging
.Python
build/
develop-eggs/
dist/
downloads/
eggs/
.eggs/
lib/
lib64/
parts/
sdist/
var/
wheels/
share/python-wheels/
*.egg-info/
.installed.cfg
*.egg
MANIFEST

# PyInstaller
#  Usually these files are written by a python script from a template
#  before PyInstaller builds the exe, so as to inject date/other infos into it.
*.manifest
*.spec

# Installer logs
pip-log.txt
pip-delete-this-directory.txt

# Unit test / coverage reports
htmlcov/
.tox/
.nox/
.coverage
.coverage.*
.cache
nosetests.xml
coverage.xml
*.cover
*.py,cover
.hypothesis/
.pytest_cache/
cover/

# Translations
*.mo
*.pot

# Django stuff:
*.log
local_settings.py
db.sqlite3
db.sqlite3-journal

# Flask stuff:
instance/
.webassets-cache

# Scrapy stuff:
.scrapy

# Sphinx documentation
docs/_build/

# PyBuilder
.pybuilder/
target/

# Jupyter Notebook
.ipynb_checkpoints
tests/notebooks/*.yaml
tests/notebooks/dev

# IPython
profile_default/
ipython_config.py

# pyenv
#   For a library or package, you might want to ignore these files since the code is
#   intended to run in multiple environments; otherwise, check them in:
# .python-version

# pipenv
#   According to pypa/pipenv#598, it is recommended to include Pipfile.lock in version control.
#   However, in case of collaboration, if having platform-specific dependencies or dependencies
#   having no cross-platform support, pipenv may install dependencies that don't work, or not
#   install all needed dependencies.
#Pipfile.lock

# PEP 582; used by e.g. github.com/David-OConnor/pyflow
__pypackages__/

# Celery stuff
celerybeat-schedule
celerybeat.pid

# SageMath parsed files
*.sage.py

# Environments
.env
.venv
env/
venv/
ENV/
env.bak/
venv.bak/

# Spyder project settings
.spyderproject
.spyproject

# Rope project settings
.ropeproject

# mkdocs documentation
/site

# mypy
.mypy_cache/
.dmypy.json
dmypy.json

# Pyre type checker
.pyre/

# pytype static type analyzer
.pytype/

# Cython debug symbols
cython_debug/

# PyTorch Lightning

lightning_logs

*.lock

tmp/
.galileo/

# Testing data files
*.arrow
*.hdf5
*.h5
*.csv
*.jsonl
*.ann
tests/notebooks/dev/
results/

finetuned
<<<<<<< HEAD

pytorch_sphinx_theme
=======
launch.json
data/
>>>>>>> 08e623df
<|MERGE_RESOLUTION|>--- conflicted
+++ resolved
@@ -164,10 +164,7 @@
 results/
 
 finetuned
-<<<<<<< HEAD
 
 pytorch_sphinx_theme
-=======
 launch.json
-data/
->>>>>>> 08e623df
+data/