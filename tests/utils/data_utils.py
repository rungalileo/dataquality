--- conflicted
+++ resolved
@@ -24,7 +24,7 @@
     Checks for testing
     """
     expected_num_records = expected_num_records or NUM_RECORDS * NUM_LOGS
-    meta_cols = meta_cols or []
+    meta_cols = meta_cols or {}
     for split in SPLITS:
         # Output data
         split_output_data = {}
@@ -44,14 +44,10 @@
         emb = split_output_data["emb"]
         prob = split_output_data["prob"]
 
-<<<<<<< HEAD
-        for i in meta_cols:
-            assert i in data.columns
-=======
+        for c in meta_cols:
+            assert c in data.get_column_names()
         assert list(emb.get_column_names()) == ["id", "emb"]
-
         assert "data_schema_version" in data.columns
->>>>>>> 43d86a88
         assert len(data) == len(emb) == len(prob) == expected_num_records
         assert (
             sorted(data["id"].unique())
@@ -70,16 +66,16 @@
 
 
 def _log_data(
-<<<<<<< HEAD
-    num_records=NUM_RECORDS, num_logs=NUM_LOGS, unique_ids=True, meta_cols=None
-=======
-    num_records=NUM_RECORDS, num_logs=NUM_LOGS, unique_ids=True, num_emb=20
->>>>>>> 43d86a88
+    num_records=NUM_RECORDS,
+    num_logs=NUM_LOGS,
+    unique_ids=True,
+    num_emb=20,
+    meta=None,
 ) -> None:
     """
     Logs some mock data to disk
     """
-    meta_cols = meta_cols or []
+    meta = meta or {}
     # Log train/test data
     for split in [Split.test, Split.training]:
         newsgroups_train = fetch_20newsgroups(
@@ -93,11 +89,9 @@
         dataset["text"] = newsgroups_train.data
         dataset["label"] = newsgroups_train.target
         dataset = dataset[: num_records * num_logs]
-        meta = {}
-        for i in meta_cols:
-            meta[i] = [random() for _ in range(len(dataset))]
+
         gconfig = GalileoDataConfig(
-            text=dataset["text"], labels=dataset["label"], split=split.value
+            text=dataset["text"], labels=dataset["label"], split=split.value, **meta
         )
         dataquality.log_batch_input_data(gconfig)
 
