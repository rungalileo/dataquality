--- conflicted
+++ resolved
@@ -24,13 +24,8 @@
 )
 
 
-<<<<<<< HEAD
-@mock.patch("dataquality.utils.seq2seq.process_sample_logprobs")
-@mock.patch("dataquality.utils.seq2seq.get_top_logprob_indices")
-=======
 @mock.patch("dataquality.utils.seq2seq.generation.process_sample_logprobs")
 @mock.patch("dataquality.utils.seq2seq.generation.get_top_logprob_indices")
->>>>>>> dab86fa9
 def test_generate_sample_output(
     mock_get_top_logprob_indices: mock.Mock, mock_process_sample_logprobs: mock.Mock
 ) -> None:
@@ -90,11 +85,7 @@
 
     with mock.patch("torch.no_grad"):
         model_generation = generate_sample_output(
-<<<<<<< HEAD
-            "test str", mock_tokenizer, mock_model, mock_generation_config
-=======
             "test str", mock_model, mock_tokenizer, mock_generation_config
->>>>>>> dab86fa9
         )
 
     # Check logprobs
