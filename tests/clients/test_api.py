--- conflicted
+++ resolved
@@ -321,11 +321,7 @@
     }
     api_client.set_metric_for_run(proj_id, run_id, data)
     mock_make_request.assert_called_once_with(
-<<<<<<< HEAD
-        RequestType.POST,
-=======
         RequestType.PUT,
->>>>>>> 937345e4
         url=f"http://localhost:8088/projects/{proj_id}/runs/{run_id}/metrics",
         body=data,
     )