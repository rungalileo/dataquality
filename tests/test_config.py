import os
from typing import Callable
from unittest import mock
from unittest.mock import MagicMock, patch

import pytest
import requests
from packaging import version

import dataquality
from dataquality import __version__ as dq_version
from dataquality.core._config import (
    CLOUD_URL,
    _check_dq_version,
    set_config,
    url_is_localhost,
)
from dataquality.exceptions import GalileoException
from tests.utils.mock_request import MockResponse


def test_console_url(set_test_config: Callable) -> None:
    os.environ["GALILEO_CONSOLE_URL"] = "https://console.mytest.rungalileo.io"
    cfg = set_config()
    assert cfg.api_url == "https://api.mytest.rungalileo.io"


def test_console_url_dash(set_test_config: Callable) -> None:
    os.environ["GALILEO_CONSOLE_URL"] = "https://console-mytest.rungalileo.io"
    cfg = set_config()
    assert cfg.api_url == "https://api-mytest.rungalileo.io"


@pytest.mark.parametrize(
    "console_url",
    ["http://localhost:3000", "http://127.0.0.1:3000"],
)
def test_console_url_local(set_test_config: Callable, console_url: str) -> None:
    os.environ["GALILEO_CONSOLE_URL"] = console_url
    cfg = set_config()
    assert cfg.api_url == "http://localhost:8088"


def test_bad_console_url(set_test_config: Callable) -> None:
    """If console is not in the console url, dont use it"""
    os.environ["GALILEO_CONSOLE_URL"] = "https://something.mytest2.rungalileo.io"
    cfg = set_config()
    assert cfg.api_url != "https://api.mytest2.rungalileo.io"


@pytest.mark.parametrize(
    "url,expected",
    [
        ("https://console.domain.com", False),
        ("http://localhost:3000", True),
        ("http://127.0.0.1:8088", True),
    ],
)
def test_url_is_localhost(url: str, expected: bool) -> bool:
    assert url_is_localhost(url) is expected


@patch("dataquality.core._config.requests.get")
@pytest.mark.noautofixt
def test_validate_bad_config_url(get_mock: MagicMock) -> None:
    get_mock.side_effect = requests.ConnectionError("No connection!")
    bad_url = "https://console.mytest2.rungalileo.io/badurl"
    os.environ["GALILEO_CONSOLE_URL"] = bad_url
    with pytest.raises(GalileoException) as e:
        set_config()
    assert e.value.args[0].startswith(f"The provided console URL {bad_url} is invalid")


def test_handle_extra_slash_in_console(set_test_config: Callable) -> None:
    """Removes slashes in an otherwise valid console url"""
    os.environ["GALILEO_CONSOLE_URL"] = "https://console.mytest2.rungalileo.io///"
    cfg = set_config()
    assert cfg.api_url == "https://api.mytest2.rungalileo.io"


@mock.patch("dataquality.core._config.os.path.exists", return_value=False)
@mock.patch.object(dataquality.core._config.Config, "update_file_config")
def test_config_defaults_cloud(
    mock_update_config: mock.MagicMock, set_test_config: Callable
) -> None:
    """Calling set_config without an environment variable should default to CLOUD_URL"""
    if os.getenv("GALILEO_CONSOLE_URL"):
        del os.environ["GALILEO_CONSOLE_URL"]
    if os.getenv("GALILEO_API_URL"):
        del os.environ["GALILEO_API_URL"]
    cfg = set_config()
    assert cfg.api_url == CLOUD_URL.replace("console", "api")
    mock_update_config.assert_called_once()


@pytest.mark.parametrize("v", ["0.0.0", dq_version])
@patch("dataquality.core._config.requests.get")
def test_check_dq_version(mock_get: mock.MagicMock, v: str) -> None:
    mock_get.return_value = MockResponse(
        json_data={"minimum_dq_version": v}, status_code=200
    )
    _check_dq_version()


@patch("dataquality.core._config.requests.get")
def test_check_dq_version_fails_major(mock_get: mock.MagicMock) -> None:
    v = version.parse(dq_version)
    new_version = f"{v.major + 1}.{v.minor}.{v.micro}"
    mock_get.return_value = MockResponse(
        json_data={"minimum_dq_version": new_version}, status_code=200
    )
    with pytest.raises(GalileoException):
        _check_dq_version()


@patch("dataquality.core._config.requests.get")
def test_check_dq_version_fails_minor(mock_get: mock.MagicMock) -> None:
    v = version.parse(dq_version)
    new_version = f"{v.major}.{v.minor + 1}.{v.micro}"
    mock_get.return_value = MockResponse(
        json_data={"minimum_dq_version": new_version}, status_code=200
    )
    with pytest.raises(GalileoException):
        _check_dq_version()


@patch("dataquality.core._config.requests.get")
def test_check_dq_version_fails_micro(mock_get: mock.MagicMock) -> None:
    v = version.parse(dq_version)
    new_version = f"{v.major}.{v.minor}.{v.micro + 1}"
    mock_get.return_value = MockResponse(
        json_data={"minimum_dq_version": new_version}, status_code=200
    )
    with pytest.raises(GalileoException):
<<<<<<< HEAD
=======
        _check_dq_version()


@patch("dataquality.core._config.requests.get")
def test_check_dq_version_404_silent_fail(mock_get: mock.MagicMock) -> None:
    mock_get.return_value = MockResponse(json_data={}, status_code=404)
    _check_dq_version()


@patch("dataquality.core._config.requests.get")
def test_check_dq_version_api_error(mock_get: mock.MagicMock) -> None:
    mock_get.return_value = MockResponse(json_data={}, status_code=422)
    with pytest.raises(GalileoException):
>>>>>>> 18c5c3e4
        _check_dq_version()<|MERGE_RESOLUTION|>--- conflicted
+++ resolved
@@ -132,8 +132,6 @@
         json_data={"minimum_dq_version": new_version}, status_code=200
     )
     with pytest.raises(GalileoException):
-<<<<<<< HEAD
-=======
         _check_dq_version()
 
 
@@ -147,5 +145,4 @@
 def test_check_dq_version_api_error(mock_get: mock.MagicMock) -> None:
     mock_get.return_value = MockResponse(json_data={}, status_code=422)
     with pytest.raises(GalileoException):
->>>>>>> 18c5c3e4
         _check_dq_version()