import os
from typing import Dict
from uuid import uuid4

import pytest

from dataquality import config
from dataquality.analytics import Analytics

os.environ["DQ_DEBUG"] = "1"


class MockClient:
    def send_analytics(
        self,
        project_id: str = "UNKNOWN",
        run_id: str = "UNKNOWN",
        payload: Dict = {},
        run_task_type: str = "UNKNOWN",
        scope: str = "",
    ) -> None:
        pass


def test_mock_log_galileo_import():
    os.environ["DQ_TELEMETRICS"] = "1"
    a = Analytics(MockClient, config)
    a.last_log = {}
    a.log_import("test")
    assert a.last_log["value"] == "test", "No import detected"


def test_log_galileo_exception():
    os.environ["DQ_TELEMETRICS"] = "1"
    a = Analytics(MockClient, config)
    assert a._initialized, "Analytics not initialized"
    try:
        10 / 0
        a._log()
    except Exception as e:
        a.capture_exception(e)
        assert a.last_error["error_type"] == "ZeroDivisionError"
    with pytest.raises(Exception):
        10 / "1"


<<<<<<< HEAD
def test_log_galileo_import():
    os.environ["DQ_TELEMETRICS"] = "1"
    ac = Analytics(ApiClient, config)
=======
def test_log_galileo__import():
    os.environ["DQ_TELEMETRICS"] = "1"
    ac = Analytics(MockClient, config)
>>>>>>> f1782770
    config.api_url = "https://console.dev.rungalileo.io"
    ac.last_log = {}
    # Only check if telemetrics is enabled.
    if not ac._telemetrics_disabled:
        ac.config.current_project_id = uuid4()
        assert ac._initialized, "Analytics not initialized"
        ac._telemetrics_disabled = False
        ac.log_import("test")
        assert ac.last_log["value"] == "test", "No import detected"


def test_mock_log_galileo_import_disabled():
    os.environ["DQ_TELEMETRICS"] = "0"
<<<<<<< HEAD
    a_telemetrics_disabled = Analytics(MockClient, config)
=======
    a_telemetrics_disabled = Analytics(MockClient, {"api_url": "https://customer"})
>>>>>>> f1782770
    a_telemetrics_disabled.last_log = {}
    a_telemetrics_disabled.log_import("test")
    log_result = a_telemetrics_disabled.last_log.get("value", "")
    assert log_result == "", "There should be no logging"<|MERGE_RESOLUTION|>--- conflicted
+++ resolved
@@ -44,15 +44,9 @@
         10 / "1"
 
 
-<<<<<<< HEAD
-def test_log_galileo_import():
-    os.environ["DQ_TELEMETRICS"] = "1"
-    ac = Analytics(ApiClient, config)
-=======
 def test_log_galileo__import():
     os.environ["DQ_TELEMETRICS"] = "1"
     ac = Analytics(MockClient, config)
->>>>>>> f1782770
     config.api_url = "https://console.dev.rungalileo.io"
     ac.last_log = {}
     # Only check if telemetrics is enabled.
@@ -66,11 +60,7 @@
 
 def test_mock_log_galileo_import_disabled():
     os.environ["DQ_TELEMETRICS"] = "0"
-<<<<<<< HEAD
-    a_telemetrics_disabled = Analytics(MockClient, config)
-=======
     a_telemetrics_disabled = Analytics(MockClient, {"api_url": "https://customer"})
->>>>>>> f1782770
     a_telemetrics_disabled.last_log = {}
     a_telemetrics_disabled.log_import("test")
     log_result = a_telemetrics_disabled.last_log.get("value", "")
