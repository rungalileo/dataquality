from typing import Callable
from unittest import mock

import datasets
import numpy as np
import pandas as pd
import pytest
import vaex

import dataquality as dq
from dataquality.integrations.seq2seq.hf import set_tokenizer
from dataquality.loggers.data_logger.base_data_logger import DataSet
from dataquality.loggers.data_logger.seq2seq import Seq2SeqDataLogger
from dataquality.loggers.model_logger.seq2seq import Seq2SeqModelLogger
from dataquality.schemas.seq2seq import (
    TOP_K,
    AlignedTokenData,
    LogprobData,
    ModelGeneration,
)
from dataquality.schemas.seq2seq import Seq2SeqOutputCols as C
from dataquality.schemas.split import Split
from dataquality.utils.seq2seq.generation import add_generated_output_to_df
from dataquality.utils.thread_pool import ThreadPoolManager
from tests.conftest import TestSessionVariables, tokenizer


@pytest.mark.parametrize(
    "dataset",
    [
        pd.DataFrame(
            {
                "summary": ["summary 1", "summary 2", "summary 3"],
                "title": ["title_1", "title_2", "title_3"],
                "my_id": [1, 2, 3],
            }
        ),
        vaex.from_dict(
            {
                "summary": ["summary 1", "summary 2", "summary 3"],
                "title": ["title_1", "title_2", "title_3"],
                "my_id": [1, 2, 3],
            }
        ),
        datasets.Dataset.from_dict(
            dict(
                summary=["summary 1", "summary 2", "summary 3"],
                title=["title_1", "title_2", "title_3"],
                my_id=[1, 2, 3],
            )
        ),
    ],
)
def test_log_dataset(
    dataset: DataSet,
    set_test_config: Callable,
    cleanup_after_use: Callable,
    test_session_vars: TestSessionVariables,
) -> None:
    set_test_config(task_type="seq2seq")
    logger = Seq2SeqDataLogger()

    with mock.patch("dataquality.core.log.get_data_logger") as mock_method:
        mock_method.return_value = logger
        set_tokenizer(tokenizer)
        dq.log_dataset(
            dataset, text="summary", label="title", id="my_id", split="train"
        )

        assert logger.texts == ["summary 1", "summary 2", "summary 3"]
        assert logger.labels == ["title_1", "title_2", "title_3"]
        assert logger.ids == [1, 2, 3]
        assert logger.split == Split.training

    df = vaex.open(f"{test_session_vars.LOCATION}/input_data/training/data_0.arrow")
    expected_cols = [
        "id",
        "split",
        "text",
        "label",
        "token_label_positions",
        "token_label_offsets",
    ]
    assert sorted(df.get_column_names()) == sorted(expected_cols)


def test_log_dataset_no_tokenizer(set_test_config: Callable) -> None:
    set_test_config(task_type="seq2seq")
    df = pd.DataFrame(
        {
            "summary": ["summary 1", "summary 2", "summary 3"],
            "title": ["title_1", "title_2", "title_3"],
            "my_id": [1, 2, 3],
        }
    )
    logger = Seq2SeqDataLogger()
    with mock.patch("dataquality.core.log.get_data_logger") as mock_method:
        mock_method.return_value = logger
        with pytest.raises(AssertionError) as e:
            dq.log_dataset(df, text="summary", label="title", id="my_id", split="train")
    assert str(e.value) == (
        "You must set your tokenizer before logging. "
        "Use `dq.integrations.seq2seq.hf.set_tokenizer`"
    )


def test_log_model_outputs(
    set_test_config: Callable,
    cleanup_after_use: Callable,
    test_session_vars: TestSessionVariables,
) -> None:
    set_test_config(task_type="seq2seq")

    tokenized_labels = [
        np.arange(10).tolist(),
        np.arange(18).tolist(),
        np.arange(20).tolist(),
        np.arange(4).tolist(),
    ]

    config = mock.MagicMock()
    config.id_to_tokens = {}
    config.id_to_tokens["training"] = dict(zip(list(range(4)), tokenized_labels))
    mock_tokenizer = mock.MagicMock()
    mock_tokenizer.padding_side = "right"
    config.tokenizer = mock_tokenizer
    config.tokenizer.decode = lambda x: "Fake"

    batch_size = 4
    seq_len = 20
    vocab_size = 100

    logits = np.random.rand(batch_size, seq_len, vocab_size)
    # Set the locations of the "padded" tokens to 0 for the logits
    for idx, token_labels in enumerate(tokenized_labels):
        logits[idx, len(token_labels) :] = 0

    log_data = dict(
        ids=list(range(batch_size)),
        logits=logits,
        split="training",
        epoch=0,
    )
    logger = Seq2SeqModelLogger(**log_data)
    logger.logger_config = config
    with mock.patch("dataquality.core.log.get_model_logger") as mock_method:
        mock_method.return_value = logger
        dq.log_model_outputs(**log_data)
    ThreadPoolManager.wait_for_threads()
    logger.check_for_logging_failures()
    output_data = vaex.open(f"{test_session_vars.LOCATION}/training/0/*.arrow")
    expected_cols = [
        "id",
        "token_logprobs",
        "top_logprobs",
        "perplexity",
        "split",
        "epoch",
    ]
    assert sorted(output_data.get_column_names()) == sorted(expected_cols)
    assert len(output_data) == 4

    token_logprobs = output_data["token_logprobs"].tolist()
    top_logprobs = output_data["top_logprobs"].tolist()
    perplexities = output_data["perplexity"].tolist()

    for token_labels, sample_token_logprobs, sample_top_logprobs, perplexity in zip(
        tokenized_labels, token_logprobs, top_logprobs, perplexities
    ):
        assert (
            len(token_labels) == len(sample_token_logprobs) == len(sample_top_logprobs)
        )
        # Check all logprobs are < 0
        for token_logprob in sample_token_logprobs:
            assert token_logprob < 0

        # Check that we ignore <pad> token by checking that for each
        # token in sample_top_logprobs the top logprobs are not all equal.
        # Additionally check the general structure of top_logprobs
        for token_top_logprobs in sample_top_logprobs:
            assert len(token_top_logprobs) == TOP_K

            logprobs = [candidate[1] for candidate in token_top_logprobs]
            assert not np.allclose(logprobs[0], logprobs)

            assert np.alltrue(
                [candidate[0] == "Fake" for candidate in token_top_logprobs]
            )

        assert perplexity > 0


<<<<<<< HEAD
@mock.patch("dataquality.utils.seq2seq.align_tokens_to_character_spans")
@mock.patch("dataquality.utils.seq2seq.generate_sample_output")
=======
@mock.patch("dataquality.utils.seq2seq.generation.align_tokens_to_character_spans")
@mock.patch("dataquality.utils.seq2seq.generation.generate_sample_output")
>>>>>>> dab86fa9
def test_add_generated_output_to_df(
    mock_generate_sample_output: mock.Mock,
    mock_align_tokens_to_character_spans: mock.Mock,
) -> None:
    """Test the complex vaex batched processing function for generation

    Tings to Mock
        - generate_sample_output: This can be fairly simple. The
        one thing that we want to vary would be the length of things returned
        - tokenizer: decode can be quite simple + encode
        - model + generation_config: just to have as input params
        - align_tokens_to_character_spans: This is already tested so let's just
        mock the output!

    What to test: Main thing to test is that the vaex format is all as expected.
        - Test that each column has the correctly curated result
        - Test that we don't have the extra column caused by vaex's flatten
    """
    # Mock the tokenizer
    mock_tokenizer = mock.MagicMock()
    mock_tokenizer.decode.return_value = "Fake output"
    mock_tokenizer.return_value = {"offset_mapping": []}

    # Mock the model
    mock_model = mock.MagicMock()  # Don't actually need any functions for this

    # Mock generation_config
    mock_generation_config = mock.MagicMock()

    # Mock the generation process
    def mock_generate_output() -> ModelGeneration:
        """Create simple dummy ModelGeneration"""
        # Generate fake outputs
        num_fake_tokens = 4  # np.random.randint(3, 10)
        gen_ids = np.arange(num_fake_tokens)
        gen_token_logprobs = np.zeros(num_fake_tokens) - 1
        gen_top_logprobs = [[("A", -1), ("B", -2)] for _ in range(num_fake_tokens)]
        gen_logprob_data = LogprobData(
            token_logprobs=gen_token_logprobs, top_logprobs=gen_top_logprobs
        )
        return ModelGeneration(gen_ids, gen_logprob_data)

    mock_generate_sample_output.return_value = mock_generate_output()

    # Mock aligned output for a single sample
    fake_token_label_offsets = [[(0, 1), (1, 20), (20, 21), (21, 22), (22, 23)]]
    fake_token_label_positions = [[{0, 1}, {1}, {0}, {2, 3}, {3}]]
    mock_align_tokens_to_character_spans.return_value = AlignedTokenData(
        token_label_offsets=fake_token_label_offsets,
        token_label_positions=fake_token_label_positions,
    )

    # Create fake df with vaex
    df = vaex.from_dict({"text": ["Fake Input"] * 100})

    df = add_generated_output_to_df(
        df, mock_model, mock_tokenizer, mock_generation_config
    )
<<<<<<< HEAD

=======
>>>>>>> dab86fa9
    # Make sure everything is in check!
    assert len(df) == 100
    assert df[C.generated_output.value].tolist() == ["Fake output"] * 100
    # Convert to correct type
    fake_token_label_positions = [[list(val) for val in fake_token_label_positions[0]]]
    assert (
        df[C.generated_token_label_positions.value].tolist()
        == fake_token_label_positions * 100
    )
    fake_token_label_offsets = [[list(val) for val in fake_token_label_offsets[0]]]
    assert (
        df[C.generated_token_label_offsets.value].tolist()
        == fake_token_label_offsets * 100
    )
    generated_token_logprobs = df[C.generated_token_logprobs.value].tolist()
    generated_top_logprobs = df[C.generated_top_logprobs.value].tolist()
    for logprobs, top_logprobs in zip(generated_token_logprobs, generated_top_logprobs):
        num_tokens = len(logprobs)
        assert num_tokens == len(top_logprobs)
        assert np.array_equal(logprobs, np.zeros(num_tokens) - 1)
        assert top_logprobs == [[("A", -1), ("B", -2)] for _ in range(num_tokens)]

    # Make sure that we have removed the column left after flattening
<<<<<<< HEAD
    assert f"____{C.generation_data.value}" not in df.column_names
=======
    assert not any([C.generation_data.value in col for col in df.get_column_names()])
>>>>>>> dab86fa9
<|MERGE_RESOLUTION|>--- conflicted
+++ resolved
@@ -190,13 +190,8 @@
         assert perplexity > 0
 
 
-<<<<<<< HEAD
-@mock.patch("dataquality.utils.seq2seq.align_tokens_to_character_spans")
-@mock.patch("dataquality.utils.seq2seq.generate_sample_output")
-=======
 @mock.patch("dataquality.utils.seq2seq.generation.align_tokens_to_character_spans")
 @mock.patch("dataquality.utils.seq2seq.generation.generate_sample_output")
->>>>>>> dab86fa9
 def test_add_generated_output_to_df(
     mock_generate_sample_output: mock.Mock,
     mock_align_tokens_to_character_spans: mock.Mock,
@@ -255,10 +250,6 @@
     df = add_generated_output_to_df(
         df, mock_model, mock_tokenizer, mock_generation_config
     )
-<<<<<<< HEAD
-
-=======
->>>>>>> dab86fa9
     # Make sure everything is in check!
     assert len(df) == 100
     assert df[C.generated_output.value].tolist() == ["Fake output"] * 100
@@ -282,8 +273,4 @@
         assert top_logprobs == [[("A", -1), ("B", -2)] for _ in range(num_tokens)]
 
     # Make sure that we have removed the column left after flattening
-<<<<<<< HEAD
-    assert f"____{C.generation_data.value}" not in df.column_names
-=======
-    assert not any([C.generation_data.value in col for col in df.get_column_names()])
->>>>>>> dab86fa9
+    assert not any([C.generation_data.value in col for col in df.get_column_names()])