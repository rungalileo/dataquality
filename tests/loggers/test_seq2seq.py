import os
from typing import Callable, Generator
from unittest.mock import MagicMock, Mock, patch

import numpy as np
import pandas as pd
import pyarrow as pa
import pytest
import torch
import vaex
from datasets import Dataset
from transformers import GenerationConfig, T5ForConditionalGeneration

import dataquality as dq
from dataquality.integrations.seq2seq.core import set_tokenizer, watch
from dataquality.loggers.data_logger.base_data_logger import DataSet
from dataquality.loggers.data_logger.seq2seq.seq2seq_base import Seq2SeqDataLogger
from dataquality.loggers.logger_config.seq2seq.seq2seq_base import seq2seq_logger_config
from dataquality.loggers.model_logger.seq2seq.seq2seq_base import Seq2SeqModelLogger
from dataquality.schemas.seq2seq import (
    TOP_K,
    BatchGenerationData,
)
from dataquality.schemas.seq2seq import Seq2SeqOutputCols as C
from dataquality.schemas.task_type import TaskType
from dataquality.utils.seq2seq.generation import (
    add_generated_output_to_df,
    generate_sample_output,
)
from dataquality.utils.thread_pool import ThreadPoolManager
<<<<<<< HEAD
from dataquality.utils.vaex import GALILEO_DATA_EMBS_ENCODER
from tests.conftest import (
    LOCAL_MODEL_PATH,
=======
from tests.conftest import (
>>>>>>> a0f1eb08
    TestSessionVariables,
    model_T5,
    tokenizer,
    tokenizer_T5,
)


@pytest.mark.parametrize(
    "dataset",
    [
        pd.DataFrame(
            {
                "summary": ["summary 1", "summary 2", "summary 3"],
                "title": ["title_1", "title_2", "title_3"],
                "my_id": [1, 2, 3],
            }
        ),
        vaex.from_dict(
            {
                "summary": ["summary 1", "summary 2", "summary 3"],
                "title": ["title_1", "title_2", "title_3"],
                "my_id": [1, 2, 3],
            }
        ),
        Dataset.from_dict(
            dict(
                summary=["summary 1", "summary 2", "summary 3"],
                title=["title_1", "title_2", "title_3"],
                my_id=[1, 2, 3],
            )
        ),
    ],
)
def test_log_dataset_encoder_decoder(
    dataset: DataSet,
    set_test_config: Callable,
    cleanup_after_use: Callable,
    test_session_vars: TestSessionVariables,
) -> None:
    set_test_config(task_type="seq2seq")
    watch(tokenizer, "encoder_decoder")
    dq.log_dataset(dataset, text="summary", label="title", id="my_id", split="train")

    df = vaex.open(f"{test_session_vars.LOCATION}/input_data/training/data_0.arrow")
    expected_cols = [
        "id",
        "split",
        "input",
        "target",
        "token_label_positions",
        "token_label_offsets",
    ]
    assert sorted(df.get_column_names()) == sorted(expected_cols)
    assert df["input"].tolist() == ["summary 1", "summary 2", "summary 3"]
    assert df["target"].tolist() == ["title_1", "title_2", "title_3"]
    assert df["id"].tolist() == [1, 2, 3]
    assert df["split"].tolist() == ["training"] * 3


def test_log_dataset_no_tokenizer(set_test_config: Callable) -> None:
    set_test_config(task_type="seq2seq")
    df = pd.DataFrame(
        {
            "summary": ["summary 1", "summary 2", "summary 3"],
            "title": ["title_1", "title_2", "title_3"],
            "my_id": [1, 2, 3],
        }
    )
    # Note this functionality is tested fully by the Seq2Seq parent class
    logger = Seq2SeqDataLogger()
    with patch("dataquality.core.log.get_data_logger") as mock_method:
        mock_method.return_value = logger
        with pytest.raises(AssertionError) as e:
            dq.log_dataset(df, text="summary", label="title", id="my_id", split="train")
    assert str(e.value) == (
        "You must set your tokenizer before logging. "
        "Use `dq.integrations.seq2seq.core.set_tokenizer`"
    )


def test_log_model_outputs_encoder_decoder(
    set_test_config: Callable,
    cleanup_after_use: Callable,
    test_session_vars: TestSessionVariables,
) -> None:
    set_test_config(task_type="seq2seq")

    tokenized_labels = [
        np.arange(10).tolist(),
        np.arange(18).tolist(),
        np.arange(20).tolist(),
        np.arange(4).tolist(),
    ]

    config = MagicMock()
    config.id_to_tokens = {}
    config.id_to_tokens["training"] = dict(zip(list(range(4)), tokenized_labels))
    mock_tokenizer = MagicMock()
    mock_tokenizer.padding_side = "right"
    config.tokenizer = mock_tokenizer
    config.tokenizer.decode = lambda x: "Fake"
    config.model_type = "encoder_decoder"

    batch_size = 4
    seq_len = 20
    vocab_size = 100

    logits = np.random.rand(batch_size, seq_len, vocab_size)
    # Set the locations of the "padded" tokens to 0 for the logits
    for idx, token_labels in enumerate(tokenized_labels):
        logits[idx, len(token_labels) :] = 0

    log_data = dict(
        ids=list(range(batch_size)),
        logits=logits,
        split="training",
        epoch=0,
    )
    logger = Seq2SeqModelLogger(**log_data)
    logger.logger_config = config
    with patch("dataquality.core.log.get_model_logger") as mock_method:
        mock_method.return_value = logger
        dq.log_model_outputs(**log_data)
    ThreadPoolManager.wait_for_threads()
    logger.check_for_logging_failures()
    output_data = vaex.open(f"{test_session_vars.LOCATION}/training/0/*.arrow")
    expected_cols = [
        "id",
        "token_logprobs",
        "top_logprobs",
        "split",
        "epoch",
    ]
    assert sorted(output_data.get_column_names()) == sorted(expected_cols)
    assert len(output_data) == 4

    token_logprobs = output_data["token_logprobs"].tolist()
    top_logprobs = output_data["top_logprobs"].tolist()

    for token_labels, sample_token_logprobs, sample_top_logprobs in zip(
        tokenized_labels, token_logprobs, top_logprobs
    ):
        assert (
            len(token_labels) == len(sample_token_logprobs) == len(sample_top_logprobs)
        )
        # Check all logprobs are < 0
        for token_logprob in sample_token_logprobs:
            assert token_logprob < 0

        # Check that we ignore <pad> token by checking that for each
        # token in sample_top_logprobs the top logprobs are not all equal.
        # Additionally check the general structure of top_logprobs
        for token_top_logprobs in sample_top_logprobs:
            assert len(token_top_logprobs) == TOP_K

            logprobs = [candidate[1] for candidate in token_top_logprobs]
            assert not np.allclose(logprobs[0], logprobs)

            assert np.alltrue(
                [candidate[0] == "Fake" for candidate in token_top_logprobs]
            )


def test_log_model_outputs_with_embs(
    set_test_config: Callable,
    cleanup_after_use: Callable,
    test_session_vars: TestSessionVariables,
) -> None:
    set_test_config(task_type="seq2seq")

    tokenized_labels = [
        np.arange(10).tolist(),
        np.arange(18).tolist(),
        np.arange(20).tolist(),
        np.arange(4).tolist(),
    ]

    config = MagicMock()
    config.id_to_tokens = {}
    config.id_to_tokens["training"] = dict(zip(list(range(4)), tokenized_labels))
    mock_tokenizer = MagicMock()
    mock_tokenizer.padding_side = "right"
    config.tokenizer = mock_tokenizer
    config.tokenizer.decode = lambda x: "Fake"
    config.model_type = "encoder_decoder"

    batch_size = 4
    seq_len = 20
    vocab_size = 100

    logits = np.random.rand(batch_size, seq_len, vocab_size)
    # Set the locations of the "padded" tokens to 0 for the logits
    for idx, token_labels in enumerate(tokenized_labels):
        logits[idx, len(token_labels) :] = 0

    embs = np.random.rand(batch_size, 100)
    log_data = dict(
        ids=list(range(batch_size)),
        embs=embs,
        logits=logits,
        split="training",
        epoch=0,
    )
    logger = Seq2SeqModelLogger(**log_data)
    logger.logger_config = config
    with patch("dataquality.core.log.get_model_logger") as mock_method:
        mock_method.return_value = logger
        dq.log_model_outputs(**log_data)
    ThreadPoolManager.wait_for_threads()
    logger.check_for_logging_failures()
    output_data = vaex.open(f"{test_session_vars.LOCATION}/training/0/*.arrow")
    expected_cols = [
        "id",
        "emb",
        "token_logprobs",
        "top_logprobs",
        "split",
        "epoch",
    ]
    assert sorted(output_data.get_column_names()) == sorted(expected_cols)
    assert len(output_data) == 4
    assert isinstance(output_data.emb.values, pa.ChunkedArray)


@patch("dataquality.utils.seq2seq.generation.generate_on_batch")
def test_add_generated_output_to_df(
    mock_generate_on_batch: Mock,
) -> None:
    """Test adding generation data to the df

    The main logic to test here is adding data to vaex. We also test
    the batched generation process.

    Things to Test:
        - Test that the correct df columns exist
        - Test that we can handle batched generation.

    Things to Mock
        - generate_on_batch: Create simple fake data for this
    """
    batch_size = 100

    # Create mock generation data per batch
    mock_generated_outputs = ["fake"] * batch_size

    fake_token_label_positions = [[{0, 1}, {1}, {0}, {2, 3}, {3}]]
    mock_token_label_positions = fake_token_label_positions * batch_size

    fake_token_label_offsets = [[(0, 1), (1, 20), (20, 21), (21, 22), (22, 23)]]
    mock_token_label_offsets = fake_token_label_offsets * batch_size

    num_tokens = 2
    mock_token_logprobs = [[-0.5, -0.1]] * batch_size
    mock_top_logprobs = [
        [[("A", -1), ("B", -2)] for _ in range(num_tokens)]
    ] * batch_size

    mock_generate_on_batch.return_value = BatchGenerationData(
        generated_outputs=mock_generated_outputs,
        generated_token_label_positions=mock_token_label_positions,
        generated_token_label_offsets=mock_token_label_offsets,
        generated_token_logprobs=mock_token_logprobs,
        generated_top_logprobs=mock_top_logprobs,
    )

    # Create fake df with vaex
    num_batches = 10
    df_size = batch_size * num_batches
    df = vaex.from_dict({"input": ["Fake Input"] * df_size})

    with patch(
        "dataquality.utils.seq2seq.generation.GENERATION_BATCH_SIZE", batch_size
    ):
        df = add_generated_output_to_df(df, Mock(), Mock(), 512, Mock())

    # Check the df columns!
    assert len(df) == df_size
    assert df[C.generated_output.value].tolist() == mock_generated_outputs * num_batches
    # Convert to correct type - this is because of the way vaex stores
    # sets and tuples - i.e. they need to be lists
    fake_token_label_positions = [[list(val) for val in fake_token_label_positions[0]]]
    assert (
        df[C.generated_token_label_positions.value].tolist()
        == fake_token_label_positions * num_batches * batch_size
    )
    fake_token_label_offsets = [[list(val) for val in fake_token_label_offsets[0]]]
    assert (
        df[C.generated_token_label_offsets.value].tolist()
        == fake_token_label_offsets * num_batches * batch_size
    )
    generated_token_logprobs = df[C.generated_token_logprobs.value].tolist()
    generated_top_logprobs = df[C.generated_top_logprobs.value].tolist()
    for logprobs, top_logprobs in zip(generated_token_logprobs, generated_top_logprobs):
        num_tokens = len(logprobs)
        assert num_tokens == len(top_logprobs)
        assert np.array_equal(logprobs, np.array([-0.5, -0.1]))
        assert top_logprobs == [[("A", -1), ("B", -2)] for _ in range(num_tokens)]


@patch("dataquality.utils.seq2seq.generation.process_sample_logprobs")
@patch("dataquality.utils.seq2seq.generation.get_top_logprob_indices")
def test_tokenize_input_provide_maxlength(
    mock_get_top_logprob_indices: Mock,
    mock_process_sample_logprobs: Mock,
    seq2seq_generated_output: torch.Tensor,
    set_test_config: Callable,
    cleanup_after_use: Generator,
) -> None:
    # TODO comment!
    """
    Test that as we generate output and the user provided the max_input_tokens argument,
    the input is tokenized correctly to the length set by max_input_tokens.
    """
    set_test_config(task_type=TaskType.seq2seq)
    mock_model = Mock(spec=T5ForConditionalGeneration)
    mock_model.device = "cpu"
    mock_model.return_value = Mock()
    mock_model.generate.return_value = seq2seq_generated_output
    mock_generation_config = Mock(spec=GenerationConfig)

    set_tokenizer(tokenizer_T5, "encoder_decoder", max_input_tokens=7)
    input_text = "a b c d e f g h i j"
    generate_sample_output(
        input_text,
        mock_model,
        tokenizer_T5,
        seq2seq_logger_config.max_input_tokens,
        mock_generation_config,
    )

    # Check that the input to generation was of length 7 (i.e, truncated)
    input_ids = mock_model.generate.call_args[1]["input_ids"]
    assert input_ids.shape == (1, 7)
    # Check that the methods after generation were called correctly
    mock_model.generate.assert_called_once_with(
        input_ids=input_ids, generation_config=mock_generation_config
    )
    mock_get_top_logprob_indices.assert_called_once()
    mock_process_sample_logprobs.assert_called_once()


@patch("dataquality.utils.seq2seq.generation.process_sample_logprobs")
@patch("dataquality.utils.seq2seq.generation.get_top_logprob_indices")
def test_tokenize_input_doesnt_provide_maxlength(
    mock_get_top_logprob_indices: Mock,
    mock_process_sample_logprobs: Mock,
    seq2seq_generated_output: torch.Tensor,
    set_test_config: Callable,
    cleanup_after_use: Generator,
) -> None:
    """
    Test that as we generate output and the user did not provide the max_input_tokens
    argument, the input is tokenized correctly to the length set by default in the
    tokenizer.
    """
    set_test_config(task_type=TaskType.seq2seq)
    mock_model = Mock(spec=T5ForConditionalGeneration)
    mock_model.device = "cpu"
    mock_model.return_value = Mock()
    mock_model.generate.return_value = seq2seq_generated_output
    mock_generation_config = Mock(spec=GenerationConfig)

    set_tokenizer(tokenizer_T5, "encoder_decoder")
    input_text = "a b c d e f g h i j" * 100
    generate_sample_output(
        input_text,
        mock_model,
        tokenizer_T5,
        seq2seq_logger_config.max_input_tokens,
        mock_generation_config,
    )

    # Make sure that the input is large enough to require truncation
    assert len(input_text) > tokenizer_T5.model_max_length
    # Check that the input to generation was truncated (batch_size=1)
    input_ids = mock_model.generate.call_args[1]["input_ids"]
    assert input_ids.shape == (1, tokenizer_T5.model_max_length)
    # Check that the methods after generation were called correctly
    mock_model.generate.assert_called_once_with(
        input_ids=input_ids, generation_config=mock_generation_config
    )
    mock_get_top_logprob_indices.assert_called_once()
    mock_process_sample_logprobs.assert_called_once()


def test_tokenize_target_provide_maxlength_encoder_decoder(
    set_test_config: Callable, cleanup_after_use: Generator
) -> None:
    # TODO Update based on hf support for encoder-decoder vs. decoder-only
    """
    Test that the target is tokenized correctly to the length provided by the user in
    the max_target_tokens argument.
    """
    set_test_config(task_type=TaskType.seq2seq)
    mock_generation_config = Mock(spec=GenerationConfig)
    watch(
        tokenizer_T5,
        "encoder_decoder",
        model_T5,
        mock_generation_config,
        max_target_tokens=7,
    )
    ds = Dataset.from_dict(
        {
            "id": [0, 1],
            "input": ["a b c d e f g h i j", "1"],
            "target": ["k l m n o p q r s t", "2"],
        }
    )
    dq.log_dataset(ds, text="input", label="target", split="train")

    assert set(seq2seq_logger_config.id_to_tokens["training"]) == {0, 1}
    assert len(seq2seq_logger_config.id_to_tokens["training"][0]) == 7
    # Check that it has two tokens: the token "2" + EOS token
    assert len(seq2seq_logger_config.id_to_tokens["training"][1]) == 2
    # Check that both sentences end with the same EOS token
    assert (
        seq2seq_logger_config.id_to_tokens["training"][0][-1]
        == seq2seq_logger_config.id_to_tokens["training"][1][-1]
    )


def test_tokenize_target_doesnt_provide_maxlength_encoder_decoder(
    set_test_config: Callable, cleanup_after_use: Generator
) -> None:
    # TODO Update based on hf support for encoder-decoder vs. decoder-only
    """
    Test that the target is tokenized correctly when the user does not provide a
    max_target_tokens argument, i.e., to the length set by default in the tokenizer.
    """
    set_test_config(task_type=TaskType.seq2seq)
    mock_generation_config = Mock(spec=GenerationConfig)
    # TODO Does using a real model here take a lot of time?
    #   should we just mock the model and add a max length?
    watch(tokenizer_T5, "encoder_decoder", model_T5, mock_generation_config)
    ds = Dataset.from_dict(
        {
            "id": [0, 1],
            "input": ["a b c d e f g h i j", "1"],
            "target": ["k l m n o p q r s t" * 100, "2"],
        }
    )
    dq.log_dataset(ds, text="input", label="target", split="train")

    assert set(seq2seq_logger_config.id_to_tokens["training"]) == {0, 1}
    # Make sure that the target is large enough to require truncation
    assert len(ds["target"][0]) > tokenizer_T5.model_max_length
    assert (
        len(seq2seq_logger_config.id_to_tokens["training"][0])
        == tokenizer_T5.model_max_length
    )
    # Check that it has two tokens: the token "2" + EOS token
    assert len(seq2seq_logger_config.id_to_tokens["training"][1]) == 2
    # Check that both sentences end with the same EOS token
    assert (
        seq2seq_logger_config.id_to_tokens["training"][0][-1]
        == seq2seq_logger_config.id_to_tokens["training"][1][-1]
    )


def test_calculate_cutoffs_encoder_decoder(
    set_test_config: Callable, cleanup_after_use: Generator
):
    """Test that calculate_cutoffs works correctly for both input/target"""
    set_test_config(task_type=TaskType.seq2seq)
    mock_model = Mock(spec=T5ForConditionalGeneration)
    mock_model.device = "cpu"
    mock_generation_config = Mock(spec=GenerationConfig)
    watch(
        tokenizer_T5,
        "encoder_decoder",
        mock_model,
        mock_generation_config,
        max_input_tokens=3,
        max_target_tokens=5,
    )

    input_1, input_2 = "dog dog dog done - tricked you", "bird"
    target_1, target_2 = "cat cat cat cat cat done", "cat"
    ds = Dataset.from_dict(
        {
            "id": [0, 1],
            "input": [input_1, input_2],
            "target": [target_1, target_2],
        }
    )
    data_logger = Seq2SeqDataLogger()
    data_logger.log_dataset(ds, text="input", label="target", split="training")
    in_frame_split = vaex.open(
        f"{data_logger.input_data_path}/training/*.{data_logger.INPUT_DATA_FILE_EXT}"
    )
    in_frame_split = data_logger.calculate_cutoffs(in_frame_split)
    input_offsets = in_frame_split["input_cutoff"].tolist()
    target_offsets = in_frame_split["target_cutoff"].tolist()

    assert len(input_offsets) == 2 == len(target_offsets)
    # The EOS token is always the last token, which we don't count for the cutoff point
    assert input_1[: input_offsets[0]] == "dog dog"
    assert target_1[: target_offsets[0]] == "cat cat cat cat"
    assert input_2[: input_offsets[1]] == "bird"
    assert target_2[: target_offsets[1]] == "cat"


@pytest.mark.parametrize("text_col", ["input", "target"])
def test_create_and_upload_data_embs(
    text_col: str,
    cleanup_after_use: Callable,
    set_test_config: Callable,
    test_session_vars: TestSessionVariables,
) -> None:
    set_test_config(task_type="text_classification")
    # Use the local mini bert model
    os.environ[GALILEO_DATA_EMBS_ENCODER] = LOCAL_MODEL_PATH

    df = vaex.from_arrays(id=list(range(10)))
    df[text_col] = "sentence number " + df["id"].astype(str)
    logger = Seq2SeqDataLogger()
    logger.create_and_upload_data_embs(df, "training", 3, text_col)
    data_embs_path = f"{test_session_vars.TEST_PATH}/training/3/data_emb/data_emb.hdf5"
    data_embs = vaex.open(data_embs_path)
    assert len(data_embs) == 10
    assert data_embs.get_column_names() == ["id", "emb"]
    assert isinstance(data_embs.emb.values, np.ndarray)
    assert data_embs.emb.values.ndim == 2
    # mini BERT model spits out 32 dims
    assert data_embs.emb.values.shape == (10, 32)<|MERGE_RESOLUTION|>--- conflicted
+++ resolved
@@ -28,13 +28,9 @@
     generate_sample_output,
 )
 from dataquality.utils.thread_pool import ThreadPoolManager
-<<<<<<< HEAD
 from dataquality.utils.vaex import GALILEO_DATA_EMBS_ENCODER
 from tests.conftest import (
     LOCAL_MODEL_PATH,
-=======
-from tests.conftest import (
->>>>>>> a0f1eb08
     TestSessionVariables,
     model_T5,
     tokenizer,
