from typing import Callable, Generator
from unittest.mock import MagicMock, Mock, patch

import numpy as np
import pandas as pd
import pytest
import torch
import vaex
<<<<<<< HEAD
from datasets import Dataset
=======
>>>>>>> 99269e82
from transformers import GenerationConfig, T5ForConditionalGeneration

import dataquality as dq
from dataquality.integrations.seq2seq.hf import set_tokenizer, watch
from dataquality.loggers.data_logger.base_data_logger import DataSet
from dataquality.loggers.data_logger.seq2seq import Seq2SeqDataLogger
from dataquality.loggers.logger_config.seq2seq import seq2seq_logger_config
from dataquality.loggers.model_logger.seq2seq import Seq2SeqModelLogger
from dataquality.schemas.seq2seq import (
    TOP_K,
    AlignedTokenData,
    LogprobData,
    ModelGeneration,
)
from dataquality.schemas.seq2seq import Seq2SeqOutputCols as C
from dataquality.schemas.split import Split
<<<<<<< HEAD
=======
from dataquality.schemas.task_type import TaskType
>>>>>>> 99269e82
from dataquality.utils.seq2seq.generation import (
    add_generated_output_to_df,
    generate_sample_output,
)
from dataquality.utils.thread_pool import ThreadPoolManager
from tests.conftest import TestSessionVariables, model_T5, tokenizer, tokenizer_T5


@pytest.mark.parametrize(
    "dataset",
    [
        pd.DataFrame(
            {
                "summary": ["summary 1", "summary 2", "summary 3"],
                "title": ["title_1", "title_2", "title_3"],
                "my_id": [1, 2, 3],
            }
        ),
        vaex.from_dict(
            {
                "summary": ["summary 1", "summary 2", "summary 3"],
                "title": ["title_1", "title_2", "title_3"],
                "my_id": [1, 2, 3],
            }
        ),
        Dataset.from_dict(
            dict(
                summary=["summary 1", "summary 2", "summary 3"],
                title=["title_1", "title_2", "title_3"],
                my_id=[1, 2, 3],
            )
        ),
    ],
)
def test_log_dataset(
    dataset: DataSet,
    set_test_config: Callable,
    cleanup_after_use: Callable,
    test_session_vars: TestSessionVariables,
) -> None:
    set_test_config(task_type="seq2seq")
    logger = Seq2SeqDataLogger()

    with patch("dataquality.core.log.get_data_logger") as mock_method:
        mock_method.return_value = logger
        set_tokenizer(tokenizer)
        dq.log_dataset(
            dataset, text="summary", label="title", id="my_id", split="train"
        )

        assert logger.texts == ["summary 1", "summary 2", "summary 3"]
        assert logger.labels == ["title_1", "title_2", "title_3"]
        assert logger.ids == [1, 2, 3]
        assert logger.split == Split.training

    df = vaex.open(f"{test_session_vars.LOCATION}/input_data/training/data_0.arrow")
    expected_cols = [
        "id",
        "split",
        "text",
        "label",
        "token_label_positions",
        "token_label_offsets",
    ]
    assert sorted(df.get_column_names()) == sorted(expected_cols)


def test_log_dataset_no_tokenizer(set_test_config: Callable) -> None:
    set_test_config(task_type="seq2seq")
    df = pd.DataFrame(
        {
            "summary": ["summary 1", "summary 2", "summary 3"],
            "title": ["title_1", "title_2", "title_3"],
            "my_id": [1, 2, 3],
        }
    )
    logger = Seq2SeqDataLogger()
    with patch("dataquality.core.log.get_data_logger") as mock_method:
        mock_method.return_value = logger
        with pytest.raises(AssertionError) as e:
            dq.log_dataset(df, text="summary", label="title", id="my_id", split="train")
    assert str(e.value) == (
        "You must set your tokenizer before logging. "
        "Use `dq.integrations.seq2seq.hf.set_tokenizer`"
    )


def test_log_model_outputs(
    set_test_config: Callable,
    cleanup_after_use: Callable,
    test_session_vars: TestSessionVariables,
) -> None:
    set_test_config(task_type="seq2seq")

    tokenized_labels = [
        np.arange(10).tolist(),
        np.arange(18).tolist(),
        np.arange(20).tolist(),
        np.arange(4).tolist(),
    ]

    config = MagicMock()
    config.id_to_tokens = {}
    config.id_to_tokens["training"] = dict(zip(list(range(4)), tokenized_labels))
    mock_tokenizer = MagicMock()
    mock_tokenizer.padding_side = "right"
    config.tokenizer = mock_tokenizer
    config.tokenizer.decode = lambda x: "Fake"

    batch_size = 4
    seq_len = 20
    vocab_size = 100

    logits = np.random.rand(batch_size, seq_len, vocab_size)
    # Set the locations of the "padded" tokens to 0 for the logits
    for idx, token_labels in enumerate(tokenized_labels):
        logits[idx, len(token_labels) :] = 0

    log_data = dict(
        ids=list(range(batch_size)),
        logits=logits,
        split="training",
        epoch=0,
    )
    logger = Seq2SeqModelLogger(**log_data)
    logger.logger_config = config
    with patch("dataquality.core.log.get_model_logger") as mock_method:
        mock_method.return_value = logger
        dq.log_model_outputs(**log_data)
    ThreadPoolManager.wait_for_threads()
    logger.check_for_logging_failures()
    output_data = vaex.open(f"{test_session_vars.LOCATION}/training/0/*.arrow")
    expected_cols = [
        "id",
        "token_logprobs",
        "top_logprobs",
        "perplexity",
        "split",
        "epoch",
    ]
    assert sorted(output_data.get_column_names()) == sorted(expected_cols)
    assert len(output_data) == 4

    token_logprobs = output_data["token_logprobs"].tolist()
    top_logprobs = output_data["top_logprobs"].tolist()
    perplexities = output_data["perplexity"].tolist()

    for token_labels, sample_token_logprobs, sample_top_logprobs, perplexity in zip(
        tokenized_labels, token_logprobs, top_logprobs, perplexities
    ):
        assert (
            len(token_labels) == len(sample_token_logprobs) == len(sample_top_logprobs)
        )
        # Check all logprobs are < 0
        for token_logprob in sample_token_logprobs:
            assert token_logprob < 0

        # Check that we ignore <pad> token by checking that for each
        # token in sample_top_logprobs the top logprobs are not all equal.
        # Additionally check the general structure of top_logprobs
        for token_top_logprobs in sample_top_logprobs:
            assert len(token_top_logprobs) == TOP_K

            logprobs = [candidate[1] for candidate in token_top_logprobs]
            assert not np.allclose(logprobs[0], logprobs)

            assert np.alltrue(
                [candidate[0] == "Fake" for candidate in token_top_logprobs]
            )

        assert perplexity > 0


@patch("dataquality.utils.seq2seq.generation.align_tokens_to_character_spans")
@patch("dataquality.utils.seq2seq.generation.generate_sample_output")
def test_add_generated_output_to_df(
    mock_generate_sample_output: Mock,
    mock_align_tokens_to_character_spans: Mock,
) -> None:
    """Test the complex vaex batched processing function for generation

    Things to Mock
        - generate_sample_output: This can be fairly simple. The
        one thing that we want to vary would be the length of things returned
        - tokenizer: decode can be quite simple + encode
        - model + generation_config: just to have as input params
        - align_tokens_to_character_spans: This is already tested so let's just
        mock the output!

    What to test: Main thing to test is that the vaex format is all as expected.
        - Test that each column has the correctly curated result
        - Test that we don't have the extra column caused by vaex's flatten
    """
    # Mock the tokenizer
    mock_tokenizer = MagicMock()
    mock_tokenizer.decode.return_value = "Fake output"
    mock_tokenizer.return_value = {"offset_mapping": []}

    # Mock the model
    mock_model = MagicMock()  # Don't actually need any functions for this

    # Mock generation_config
    mock_generation_config = MagicMock()

    # Mock the generation process
    def mock_generate_output() -> ModelGeneration:
        """Create simple dummy ModelGeneration"""
        # Generate fake outputs
        num_fake_tokens = 4  # np.random.randint(3, 10)
        gen_ids = np.arange(num_fake_tokens)
        gen_token_logprobs = np.zeros(num_fake_tokens) - 1
        gen_top_logprobs = [[("A", -1), ("B", -2)] for _ in range(num_fake_tokens)]
        gen_logprob_data = LogprobData(
            token_logprobs=gen_token_logprobs, top_logprobs=gen_top_logprobs
        )
        return ModelGeneration(gen_ids, gen_logprob_data)

    mock_generate_sample_output.return_value = mock_generate_output()

    # Mock aligned output for a single sample
    fake_token_label_offsets = [[(0, 1), (1, 20), (20, 21), (21, 22), (22, 23)]]
    fake_token_label_positions = [[{0, 1}, {1}, {0}, {2, 3}, {3}]]
    mock_align_tokens_to_character_spans.return_value = AlignedTokenData(
        token_label_offsets=fake_token_label_offsets,
        token_label_positions=fake_token_label_positions,
    )

    # Create fake df with vaex
    df = vaex.from_dict({"text": ["Fake Input"] * 100})

    df = add_generated_output_to_df(
        df, mock_model, mock_tokenizer, 512, mock_generation_config
    )
    # Make sure everything is in check!
    assert len(df) == 100
    assert df[C.generated_output.value].tolist() == ["Fake output"] * 100
    # Convert to correct type
    fake_token_label_positions = [[list(val) for val in fake_token_label_positions[0]]]
    assert (
        df[C.generated_token_label_positions.value].tolist()
        == fake_token_label_positions * 100
    )
    fake_token_label_offsets = [[list(val) for val in fake_token_label_offsets[0]]]
    assert (
        df[C.generated_token_label_offsets.value].tolist()
        == fake_token_label_offsets * 100
    )
    generated_token_logprobs = df[C.generated_token_logprobs.value].tolist()
    generated_top_logprobs = df[C.generated_top_logprobs.value].tolist()
    for logprobs, top_logprobs in zip(generated_token_logprobs, generated_top_logprobs):
        num_tokens = len(logprobs)
        assert num_tokens == len(top_logprobs)
        assert np.array_equal(logprobs, np.zeros(num_tokens) - 1)
        assert top_logprobs == [[("A", -1), ("B", -2)] for _ in range(num_tokens)]

    # Make sure that we have removed the column left after flattening
    assert not any([C.generation_data.value in col for col in df.get_column_names()])


<<<<<<< HEAD
def test_tokenize_input_provide_maxlength() -> None:
=======
@patch("dataquality.utils.seq2seq.generation.process_sample_logprobs")
@patch("dataquality.utils.seq2seq.generation.get_top_logprob_indices")
def test_tokenize_input_provide_maxlength(
    mock_get_top_logprob_indices: Mock,
    mock_process_sample_logprobs: Mock,
    seq2seq_model_outputs: torch.Tensor,
    seq2seq_generated_output: torch.Tensor,
    set_test_config: Callable,
    cleanup_after_use: Generator,
) -> None:
>>>>>>> 99269e82
    """
    Test that as we generate output and the user provided the max_input_tokens argument,
    the input is tokenized correctly to the length set by max_input_tokens.
    """
<<<<<<< HEAD
    mock_model = Mock(spec=T5ForConditionalGeneration)
    mock_model.device = "cpu"
=======
    set_test_config(task_type=TaskType.seq2seq)
    mock_model = Mock(spec=T5ForConditionalGeneration)
    mock_model.device = "cpu"
    mock_model.return_value = seq2seq_model_outputs
    mock_model.generate.return_value = seq2seq_generated_output
>>>>>>> 99269e82
    mock_generation_config = Mock(spec=GenerationConfig)

    set_tokenizer(tokenizer_T5, max_input_tokens=7)
    input_text = "a b c d e f g h i j"
<<<<<<< HEAD
    try:
        generate_sample_output(
            input_text,
            mock_model,
            tokenizer_T5,
            seq2seq_logger_config.max_input_tokens,
            mock_generation_config,
        )
    except TypeError as e:
        # Assert that we exit because model was mocked
        assert str(e) == "'Mock' object is not subscriptable"

    # Check that the input to generation was of length 7 (i.e, truncated)
    assert list(mock_model.generate.call_args[1]["input_ids"].shape) == [1, 7]


def test_tokenize_input_doesnt_provide_maxlength() -> None:
=======
    generate_sample_output(
        input_text,
        mock_model,
        tokenizer_T5,
        seq2seq_logger_config.max_input_tokens,
        mock_generation_config,
    )

    # Check that the input to generation was of length 7 (i.e, truncated)
    input_ids = mock_model.generate.call_args[1]["input_ids"]
    assert input_ids.shape == (1, 7)
    # Check that the methods after generation were called correctly
    mock_model.generate.assert_called_once_with(
        input_ids=input_ids, generation_config=mock_generation_config
    )
    mock_get_top_logprob_indices.assert_called_once()
    mock_process_sample_logprobs.assert_called_once()


@patch("dataquality.utils.seq2seq.generation.process_sample_logprobs")
@patch("dataquality.utils.seq2seq.generation.get_top_logprob_indices")
def test_tokenize_input_doesnt_provide_maxlength(
    mock_get_top_logprob_indices: Mock,
    mock_process_sample_logprobs: Mock,
    seq2seq_model_outputs: torch.Tensor,
    seq2seq_generated_output: torch.Tensor,
    set_test_config: Callable,
    cleanup_after_use: Generator,
) -> None:
>>>>>>> 99269e82
    """
    Test that as we generate output and the user did not provide the max_input_tokens
    argument, the input is tokenized correctly to the length set by default in the
    tokenizer.
    """
<<<<<<< HEAD
    # set_test_config(task_type=TaskType.text_classification)
    mock_model = Mock(spec=T5ForConditionalGeneration)
    mock_model.device = "cpu"
=======
    set_test_config(task_type=TaskType.seq2seq)
    mock_model = Mock(spec=T5ForConditionalGeneration)
    mock_model.device = "cpu"
    mock_model.return_value = seq2seq_model_outputs
    mock_model.generate.return_value = seq2seq_generated_output
>>>>>>> 99269e82
    mock_generation_config = Mock(spec=GenerationConfig)

    set_tokenizer(tokenizer_T5)
    input_text = "a b c d e f g h i j" * 100
<<<<<<< HEAD
    try:
        generate_sample_output(
            input_text,
            mock_model,
            tokenizer_T5,
            seq2seq_logger_config.max_input_tokens,
            mock_generation_config,
        )
    except TypeError as e:
        # Assert that we exit because model was mocked
        assert str(e) == "'Mock' object is not subscriptable"
=======
    generate_sample_output(
        input_text,
        mock_model,
        tokenizer_T5,
        seq2seq_logger_config.max_input_tokens,
        mock_generation_config,
    )
>>>>>>> 99269e82

    # Make sure that the input is large enough to require truncation
    assert len(input_text) > tokenizer_T5.model_max_length
    # Check that the input to generation was truncated (batch_size=1)
<<<<<<< HEAD
    assert list(mock_model.generate.call_args[1]["input_ids"].shape) == [
        1,
        tokenizer_T5.model_max_length,
    ]


def test_tokenize_target_provide_maxlength() -> None:
=======
    input_ids = mock_model.generate.call_args[1]["input_ids"]
    assert input_ids.shape == (1, tokenizer_T5.model_max_length)
    # Check that the methods after generation were called correctly
    mock_model.generate.assert_called_once_with(
        input_ids=input_ids, generation_config=mock_generation_config
    )
    mock_get_top_logprob_indices.assert_called_once()
    mock_process_sample_logprobs.assert_called_once()


def test_tokenize_target_provide_maxlength(cleanup_after_use: Generator) -> None:
>>>>>>> 99269e82
    """
    Test that the target is tokenized correctly to the length provided by the user in
    the max_target_tokens argument.
    """
    mock_generation_config = Mock(spec=GenerationConfig)
    watch(model_T5, tokenizer_T5, mock_generation_config, max_target_tokens=7)
<<<<<<< HEAD
    ds = Dataset.from_dict(
=======
    ds = datasets.Dataset.from_dict(
>>>>>>> 99269e82
        {
            "id": [0, 1],
            "input": ["a b c d e f g h i j", "1"],
            "target": ["k l m n o p q r s t", "2"],
        }
    )
    dq.log_dataset(ds, text="input", label="target", split="train")

    assert set(seq2seq_logger_config.id_to_tokens["training"]) == {0, 1}
    assert len(seq2seq_logger_config.id_to_tokens["training"][0]) == 7
    # Check that it has two tokens: the token "2" + EOS token
    assert len(seq2seq_logger_config.id_to_tokens["training"][1]) == 2
    # Check that both sentences end with the same EOS token
    assert (
        seq2seq_logger_config.id_to_tokens["training"][0][-1]
        == seq2seq_logger_config.id_to_tokens["training"][1][-1]
    )


<<<<<<< HEAD
def test_tokenize_target_doesnt_provide_maxlength() -> None:
=======
def test_tokenize_target_doesnt_provide_maxlength(cleanup_after_use: Generator) -> None:
>>>>>>> 99269e82
    """
    Test that the target is tokenized correctly when the user does not provide a
    max_target_tokens argument, i.e., to the length set by default in the tokenizer.
    """
    mock_generation_config = Mock(spec=GenerationConfig)
    watch(model_T5, tokenizer_T5, mock_generation_config)
<<<<<<< HEAD
    ds = Dataset.from_dict(
=======
    ds = datasets.Dataset.from_dict(
>>>>>>> 99269e82
        {
            "id": [0, 1],
            "input": ["a b c d e f g h i j", "1"],
            "target": ["k l m n o p q r s t" * 100, "2"],
        }
    )
    dq.log_dataset(ds, text="input", label="target", split="train")

    assert set(seq2seq_logger_config.id_to_tokens["training"]) == {0, 1}
    # Make sure that the target is large enough to require truncation
    assert len(ds["target"][0]) > tokenizer_T5.model_max_length
    assert (
        len(seq2seq_logger_config.id_to_tokens["training"][0])
        == tokenizer_T5.model_max_length
    )
    # Check that it has two tokens: the token "2" + EOS token
    assert len(seq2seq_logger_config.id_to_tokens["training"][1]) == 2
    # Check that both sentences end with the same EOS token
    assert (
        seq2seq_logger_config.id_to_tokens["training"][0][-1]
        == seq2seq_logger_config.id_to_tokens["training"][1][-1]
<<<<<<< HEAD
    )


def test_calculate_text_cutoffs(cleanup_after_use: Generator):
    """Test that calculate_text_cutoffs works correctly for both input/target"""

    mock_model = Mock(spec=T5ForConditionalGeneration)
    mock_model.device = "cpu"
    mock_generation_config = Mock(spec=GenerationConfig)
    watch(
        mock_model,
        tokenizer_T5,
        mock_generation_config,
        max_input_tokens=3,
        max_target_tokens=5,
    )

    input_1, input_2 = "dog dog dog done - tricked you", "bird"
    target_1, target_2 = "cat cat cat cat cat done", "cat"
    ds = Dataset.from_dict(
        {
            "id": [0, 1],
            "input": [input_1, input_2],
            "target": [target_1, target_2],
        }
    )
    dq.log_dataset(ds, text="input", label="target", split="train")

    data_logger = Seq2SeqDataLogger()
    in_frame_split = vaex.open(
        f"{data_logger.input_data_path}/training/*.{data_logger.INPUT_DATA_FILE_EXT}"
    )
    in_frame_split = data_logger.calculate_text_cutoffs(in_frame_split)
    input_offsets = in_frame_split["input_text_cutoff"].tolist()
    target_offsets = in_frame_split["target_text_cutoff"].tolist()

    assert len(input_offsets) == 2 == len(target_offsets)
    # The EOS token is always the last token, which we don't count for the cutoff point
    assert input_1[: input_offsets[0]] == "dog dog"
    assert target_1[: target_offsets[0]] == "cat cat cat cat"
    assert input_2[: input_offsets[1]] == "bird"
    assert target_2[: target_offsets[1]] == "cat"
=======
    )
>>>>>>> 99269e82
<|MERGE_RESOLUTION|>--- conflicted
+++ resolved
@@ -6,10 +6,7 @@
 import pytest
 import torch
 import vaex
-<<<<<<< HEAD
 from datasets import Dataset
-=======
->>>>>>> 99269e82
 from transformers import GenerationConfig, T5ForConditionalGeneration
 
 import dataquality as dq
@@ -26,10 +23,7 @@
 )
 from dataquality.schemas.seq2seq import Seq2SeqOutputCols as C
 from dataquality.schemas.split import Split
-<<<<<<< HEAD
-=======
 from dataquality.schemas.task_type import TaskType
->>>>>>> 99269e82
 from dataquality.utils.seq2seq.generation import (
     add_generated_output_to_df,
     generate_sample_output,
@@ -289,9 +283,6 @@
     assert not any([C.generation_data.value in col for col in df.get_column_names()])
 
 
-<<<<<<< HEAD
-def test_tokenize_input_provide_maxlength() -> None:
-=======
 @patch("dataquality.utils.seq2seq.generation.process_sample_logprobs")
 @patch("dataquality.utils.seq2seq.generation.get_top_logprob_indices")
 def test_tokenize_input_provide_maxlength(
@@ -302,44 +293,19 @@
     set_test_config: Callable,
     cleanup_after_use: Generator,
 ) -> None:
->>>>>>> 99269e82
     """
     Test that as we generate output and the user provided the max_input_tokens argument,
     the input is tokenized correctly to the length set by max_input_tokens.
     """
-<<<<<<< HEAD
-    mock_model = Mock(spec=T5ForConditionalGeneration)
-    mock_model.device = "cpu"
-=======
     set_test_config(task_type=TaskType.seq2seq)
     mock_model = Mock(spec=T5ForConditionalGeneration)
     mock_model.device = "cpu"
     mock_model.return_value = seq2seq_model_outputs
     mock_model.generate.return_value = seq2seq_generated_output
->>>>>>> 99269e82
     mock_generation_config = Mock(spec=GenerationConfig)
 
     set_tokenizer(tokenizer_T5, max_input_tokens=7)
     input_text = "a b c d e f g h i j"
-<<<<<<< HEAD
-    try:
-        generate_sample_output(
-            input_text,
-            mock_model,
-            tokenizer_T5,
-            seq2seq_logger_config.max_input_tokens,
-            mock_generation_config,
-        )
-    except TypeError as e:
-        # Assert that we exit because model was mocked
-        assert str(e) == "'Mock' object is not subscriptable"
-
-    # Check that the input to generation was of length 7 (i.e, truncated)
-    assert list(mock_model.generate.call_args[1]["input_ids"].shape) == [1, 7]
-
-
-def test_tokenize_input_doesnt_provide_maxlength() -> None:
-=======
     generate_sample_output(
         input_text,
         mock_model,
@@ -369,40 +335,20 @@
     set_test_config: Callable,
     cleanup_after_use: Generator,
 ) -> None:
->>>>>>> 99269e82
     """
     Test that as we generate output and the user did not provide the max_input_tokens
     argument, the input is tokenized correctly to the length set by default in the
     tokenizer.
     """
-<<<<<<< HEAD
-    # set_test_config(task_type=TaskType.text_classification)
-    mock_model = Mock(spec=T5ForConditionalGeneration)
-    mock_model.device = "cpu"
-=======
     set_test_config(task_type=TaskType.seq2seq)
     mock_model = Mock(spec=T5ForConditionalGeneration)
     mock_model.device = "cpu"
     mock_model.return_value = seq2seq_model_outputs
     mock_model.generate.return_value = seq2seq_generated_output
->>>>>>> 99269e82
     mock_generation_config = Mock(spec=GenerationConfig)
 
     set_tokenizer(tokenizer_T5)
     input_text = "a b c d e f g h i j" * 100
-<<<<<<< HEAD
-    try:
-        generate_sample_output(
-            input_text,
-            mock_model,
-            tokenizer_T5,
-            seq2seq_logger_config.max_input_tokens,
-            mock_generation_config,
-        )
-    except TypeError as e:
-        # Assert that we exit because model was mocked
-        assert str(e) == "'Mock' object is not subscriptable"
-=======
     generate_sample_output(
         input_text,
         mock_model,
@@ -410,20 +356,10 @@
         seq2seq_logger_config.max_input_tokens,
         mock_generation_config,
     )
->>>>>>> 99269e82
 
     # Make sure that the input is large enough to require truncation
     assert len(input_text) > tokenizer_T5.model_max_length
     # Check that the input to generation was truncated (batch_size=1)
-<<<<<<< HEAD
-    assert list(mock_model.generate.call_args[1]["input_ids"].shape) == [
-        1,
-        tokenizer_T5.model_max_length,
-    ]
-
-
-def test_tokenize_target_provide_maxlength() -> None:
-=======
     input_ids = mock_model.generate.call_args[1]["input_ids"]
     assert input_ids.shape == (1, tokenizer_T5.model_max_length)
     # Check that the methods after generation were called correctly
@@ -435,18 +371,13 @@
 
 
 def test_tokenize_target_provide_maxlength(cleanup_after_use: Generator) -> None:
->>>>>>> 99269e82
     """
     Test that the target is tokenized correctly to the length provided by the user in
     the max_target_tokens argument.
     """
     mock_generation_config = Mock(spec=GenerationConfig)
     watch(model_T5, tokenizer_T5, mock_generation_config, max_target_tokens=7)
-<<<<<<< HEAD
     ds = Dataset.from_dict(
-=======
-    ds = datasets.Dataset.from_dict(
->>>>>>> 99269e82
         {
             "id": [0, 1],
             "input": ["a b c d e f g h i j", "1"],
@@ -466,22 +397,14 @@
     )
 
 
-<<<<<<< HEAD
-def test_tokenize_target_doesnt_provide_maxlength() -> None:
-=======
 def test_tokenize_target_doesnt_provide_maxlength(cleanup_after_use: Generator) -> None:
->>>>>>> 99269e82
     """
     Test that the target is tokenized correctly when the user does not provide a
     max_target_tokens argument, i.e., to the length set by default in the tokenizer.
     """
     mock_generation_config = Mock(spec=GenerationConfig)
     watch(model_T5, tokenizer_T5, mock_generation_config)
-<<<<<<< HEAD
     ds = Dataset.from_dict(
-=======
-    ds = datasets.Dataset.from_dict(
->>>>>>> 99269e82
         {
             "id": [0, 1],
             "input": ["a b c d e f g h i j", "1"],
@@ -503,9 +426,7 @@
     assert (
         seq2seq_logger_config.id_to_tokens["training"][0][-1]
         == seq2seq_logger_config.id_to_tokens["training"][1][-1]
-<<<<<<< HEAD
-    )
-
+    )
 
 def test_calculate_text_cutoffs(cleanup_after_use: Generator):
     """Test that calculate_text_cutoffs works correctly for both input/target"""
@@ -545,7 +466,4 @@
     assert input_1[: input_offsets[0]] == "dog dog"
     assert target_1[: target_offsets[0]] == "cat cat cat cat"
     assert input_2[: input_offsets[1]] == "bird"
-    assert target_2[: target_offsets[1]] == "cat"
-=======
-    )
->>>>>>> 99269e82
+    assert target_2[: target_offsets[1]] == "cat"