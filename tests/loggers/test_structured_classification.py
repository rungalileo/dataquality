import os
from typing import Callable, Dict, Generator, Optional
from unittest import mock

import numpy as np
import pandas as pd
import pytest
import xgboost as xgb
from vaex.dataframe import DataFrame

import dataquality as dq
from dataquality.clients.api import ApiClient
from dataquality.clients.objectstore import ObjectStore
from dataquality.exceptions import GalileoException
from dataquality.loggers.base_logger import BaseGalileoLogger
from dataquality.loggers.data_logger.structured_classification import (
    StructuredClassificationDataLogger,
)
from dataquality.schemas.job import JobName
from dataquality.schemas.request_type import RequestType
from dataquality.schemas.task_type import TaskType
from tests.conftest import DEFAULT_PROJECT_ID, DEFAULT_RUN_ID


class TestStructuredClassificationDataLogger:
    def test_init(
        self,
        fit_xgboost: xgb.XGBClassifier,
        sc_data: Dict,
    ) -> None:
        """Test that validate_inputs is called on init"""
        logger = StructuredClassificationDataLogger(
            model=fit_xgboost,
            X=sc_data["training"]["X"],
            y=sc_data["training"]["y"],
            feature_names=sc_data["feature_names"],
            split="training",
        )
        for attr in [
            "model",
            "X",
            "y",
            "feature_names",
            "split",
            "inference_name",
            "probs",
        ]:
            assert hasattr(logger, attr)

    @pytest.mark.parametrize(
        "split, inference_name",
        [
            ("training", None),
            ("test", None),
            ("inference", "inf1"),
            ("inference", "inf2"),
        ],
    )
    def test_validate(
        self, split: str, inference_name: Optional[str], create_logger: Callable
    ) -> None:
        """Test that validation works for all splits"""
        logger: StructuredClassificationDataLogger = create_logger(
            split=split, inference_name=inference_name
        )
        logger.validate()

<<<<<<< HEAD
    @mock.patch.object(StructuredClassificationDataLogger, "save_feature_importances")
=======
>>>>>>> 937345e4
    @mock.patch.object(StructuredClassificationDataLogger, "set_probs")
    def test_validate_inputs(
        self,
        mock_set_probs: mock.MagicMock,
<<<<<<< HEAD
        mock_save_feature_importances: mock.MagicMock,
=======
>>>>>>> 937345e4
        fit_xgboost: xgb.XGBClassifier,
        sc_data: Dict,
    ) -> None:
        """Test that validate_inputs casts X and y to the correct types

        Also test that validate calls:
        - set probs
        - save feature importances
        """
        logger = StructuredClassificationDataLogger(
            model=fit_xgboost,
            X=sc_data["training"]["X"],
            y=list(sc_data["training"]["y"]),
            feature_names=sc_data["feature_names"],
            split="training",
        )
        logger.validate_and_prepare_logger()
        assert isinstance(logger.X, pd.DataFrame)
        assert isinstance(logger.y, np.ndarray)
        assert logger.logger_config.feature_importances is not None

        mock_set_probs.assert_called_once_with()

        mock_set_probs.assert_called_once_with()
        mock_save_feature_importances.assert_called_once_with()

    def test_set_probs(self, fit_xgboost: xgb.XGBClassifier, sc_data: Dict) -> None:
        logger = StructuredClassificationDataLogger(
            model=fit_xgboost,
            X=sc_data["training"]["X"],
            y=sc_data["training"]["y"],
            feature_names=sc_data["feature_names"],
            split="training",
        )
        assert logger.probs is None
        logger.set_probs()
        # 3 since wine dataset has 3 classes
        assert logger.probs.shape == (len(logger.X), 3)

    @mock.patch.object(ApiClient, "set_metric_for_run")
    def test_save_feature_importances(
        self,
        mock_set_metrics: mock.MagicMock,
        fit_xgboost: xgb.XGBClassifier,
        sc_data: Dict,
        set_test_config: Callable,
    ) -> None:
        set_test_config(task_type="structured_classification")
        logger = StructuredClassificationDataLogger(
            model=fit_xgboost,
            X=sc_data["training"]["X"],
            y=sc_data["training"]["y"],
            feature_names=sc_data["feature_names"],
            split="training",
        )
<<<<<<< HEAD
=======
        # We need to call this to set logger config feature importances
        logger.validate_and_prepare_logger()
>>>>>>> 937345e4
        logger.save_feature_importances()
        mock_set_metrics.assert_called_once_with(
            DEFAULT_PROJECT_ID,
            DEFAULT_RUN_ID,
            data={
                "key": "feature_importances",
                "value": 0,
                "epoch": 0,
                "extra": {
                    "feature_0": mock.ANY,
                    "feature_1": mock.ANY,
                    "feature_2": mock.ANY,
                    "feature_3": mock.ANY,
                    "feature_4": mock.ANY,
                    "feature_5": mock.ANY,
                    "feature_6": mock.ANY,
                    "feature_7": mock.ANY,
                    "feature_8": mock.ANY,
                    "feature_9": mock.ANY,
                    "feature_10": mock.ANY,
                    "feature_11": mock.ANY,
                    "feature_12": mock.ANY,
                },
            },
        )

    @mock.patch.object(StructuredClassificationDataLogger, "save_feature_importances")
    def test_log(
        self,
        mock_save_feature_importances: mock.MagicMock,
        set_test_config: Callable,
        create_logger: Callable,
    ) -> None:
        """Test log method

        Very simple test that mocks all helper fns and makes sure they are called
        """
        set_test_config()

        logger: StructuredClassificationDataLogger = create_logger(split="training")
        logger.validate_and_prepare_logger()
        logger.log()

        df_export_path = (
            f"{BaseGalileoLogger.LOG_FILE_DIR}/{DEFAULT_PROJECT_ID}/{DEFAULT_RUN_ID}"
            "/training"
        )
        assert os.path.exists(f"{df_export_path}/data/data.hdf5")
        assert os.path.exists(f"{df_export_path}/prob/prob.hdf5")

    @mock.patch.object(StructuredClassificationDataLogger, "save_feature_importances")
    def test_get_dfs(
        self,
        mock_save_feature_importances: mock.MagicMock,
        create_logger: Callable,
        sc_data: Dict,
    ) -> None:
        # Set up logger with dataset, probs and split
        logger: StructuredClassificationDataLogger = create_logger(split="training")
        logger.validate_and_prepare_logger()

        df, prob_df = logger._get_dfs()

        assert isinstance(df, DataFrame)
        expected_cols = sc_data["feature_names"].copy()
        expected_cols += ["pred", "id", "split", "data_schema_version"]
        assert sorted(df.get_column_names()) == sorted(expected_cols)

        assert isinstance(prob_df, DataFrame)
        expected_cols = ["prob", "id", "gold"]
        assert sorted(prob_df.get_column_names()) == sorted(expected_cols)

        # All dfs should have same number of rows
        assert len(df) == len(prob_df)

    @mock.patch.object(StructuredClassificationDataLogger, "save_feature_importances")
    @mock.patch("dataquality.loggers.data_logger.structured_classification.os.walk")
    @mock.patch.object(ObjectStore, "create_project_run_object")
    def test_upload(
        self,
        mock_create_project_run_object: mock.MagicMock,
        mock_os_walk: mock.MagicMock,
        mock_save_importances: mock.MagicMock,
        create_logger: Callable,
    ) -> None:
        """Test upload uploads to Minio"""
        prefix = (
            f"{BaseGalileoLogger.LOG_FILE_DIR}/{DEFAULT_PROJECT_ID}/{DEFAULT_RUN_ID}"
        )
        mock_os_walk.return_value = [
            (
                f"{prefix}/training/data",
                [],
                ["data.hdf5"],
            ),
            (
                f"{prefix}/training/prob",
                [],
                ["prob.hdf5"],
            ),
        ]
        logger: StructuredClassificationDataLogger = create_logger(split="training")
        logger.upload()

        assert mock_create_project_run_object.call_count == 2
        prefix = (
            f"{BaseGalileoLogger.LOG_FILE_DIR}/{DEFAULT_PROJECT_ID}/{DEFAULT_RUN_ID}"
            "/training"
        )
        mock_create_project_run_object.assert_any_call(
            object_name=(
                f"{DEFAULT_PROJECT_ID}/{DEFAULT_RUN_ID}/training/data/data.hdf5"
            ),
            file_path=f"{prefix}/data/data.hdf5",
        )
        mock_create_project_run_object.assert_any_call(
            object_name=(
                f"{DEFAULT_PROJECT_ID}/{DEFAULT_RUN_ID}/training/prob/prob.hdf5"
            ),
            file_path=f"{prefix}/prob/prob.hdf5",
        )
        mock_save_importances.assert_called_once_with()


class TestStructuredClassificationValidationErrors:
    def test_validate_missing_split(
        self, fit_xgboost: xgb.XGBClassifier, sc_data: Dict
    ) -> None:
        logger = StructuredClassificationDataLogger(
            model=fit_xgboost,
            X=sc_data["training"]["X"],
            y=sc_data["training"]["y"],
            feature_names=sc_data["feature_names"],
        )
        with pytest.raises(GalileoException) as e:
            logger.validate()

        assert str(e.value) == (
            "You didn't log a split and did not set a split. Use "
            "'dataquality.set_split' to set the split"
        )

    def test_validate_missing_inference_name(
        self, fit_xgboost: xgb.XGBClassifier, sc_data: Dict
    ) -> None:
        logger = StructuredClassificationDataLogger(
            model=fit_xgboost,
            X=sc_data["training"]["X"],
            y=sc_data["training"]["y"],
            feature_names=sc_data["feature_names"],
            split="inference",
        )
        with pytest.raises(GalileoException) as e:
            logger.validate()

        assert str(e.value) == (
            "For inference split you must either log an inference name "
            "or set it before logging. Use `dataquality.set_split` to set "
            "inference_name"
        )

    def test_validate_inputs_model_model_missing_predict_proba(self) -> None:
        """Test error is raised if model does not have a preodict_proba method"""
        logger = StructuredClassificationDataLogger(
            model=None,
            X=None,
            split="training",
        )
        with pytest.raises(AssertionError) as e:
            logger.validate_and_prepare_logger()

        assert str(e.value) == "Model must be included to log data."

    def test_validate_inputs_model_not_fitted(self) -> None:
        """Test error is raised if model is not already fit"""
        model = xgb.XGBClassifier()
        logger = StructuredClassificationDataLogger(
            model=model,
            X=None,
            split="training",
        )
        with pytest.raises(AssertionError) as e:
            logger.validate_and_prepare_logger()

        assert str(e.value) == ("Model must be fit before logging data.")

    def test_validate_inputs_invalid_X_type(
        self, fit_xgboost: xgb.XGBClassifier
    ) -> None:
        """X is not a DataFrame or numpy array"""
        logger = StructuredClassificationDataLogger(
            model=fit_xgboost,
            X=3,
            split="training",
        )
        with pytest.raises(AssertionError) as e:
            logger.validate_and_prepare_logger()

        assert str(e.value) == (
            "X must be a pandas DataFrame or numpy array, not <class 'int'>"
        )

    def test_validate_inputs_invalid_y_type(
        self, fit_xgboost: xgb.XGBClassifier, sc_data: Dict
    ) -> None:
        """y is not a list or numpy array"""
        logger = StructuredClassificationDataLogger(
            model=fit_xgboost,
            X=sc_data["training"]["X"],
            y=3,
            feature_names=sc_data["feature_names"],
            split="training",
        )
        with pytest.raises(AssertionError) as e:
            logger.validate_and_prepare_logger()

        assert str(e.value) == (
            "y must be a pandas Series, List, or numpy array of labels, "
            "not <class 'int'>"
        )

    def test_validate_inputs_X_and_y_different_lengths(
        self, fit_xgboost: xgb.XGBClassifier, sc_data: Dict
    ) -> None:
        """X and y have different lengths"""
        logger = StructuredClassificationDataLogger(
            model=fit_xgboost,
            X=sc_data["training"]["X"],
            y=sc_data["training"]["y"][:2],
            feature_names=sc_data["feature_names"],
            split="training",
        )
        with pytest.raises(AssertionError) as e:
            logger.validate_and_prepare_logger()

        assert str(e.value) == (
            "X and y must be the same length. X has 142 rows, y has 2 rows"
        )

    def test_validate_inputs_data_feature_names_set(
        self, fit_xgboost: xgb.XGBClassifier, sc_data: Dict
    ) -> None:
        """Feature names are not set and X is numpy array"""
        logger = StructuredClassificationDataLogger(
            model=fit_xgboost,
            X=sc_data["training"]["X"],
            y=sc_data["training"]["y"],
            split="training",
        )
        with pytest.raises(AssertionError) as e:
            logger.validate_and_prepare_logger()

        assert str(e.value) == (
            "feature_names must be provided when logging X as a numpy array. "
            "If X is a pandas DataFrame, feature_names will be inferred from the "
            "column names."
        )

    def test_validate_inputs_data_and_features_names_mismatch(
        self, fit_xgboost: xgb.XGBClassifier, sc_data: Dict
    ) -> None:
        """Test error is raised if X and features_names have different lengths"""
        logger = StructuredClassificationDataLogger(
            model=fit_xgboost,
            X=sc_data["training"]["X"],
            y=sc_data["training"]["y"],
            feature_names=sc_data["feature_names"][1:],
            split="training",
        )
        with pytest.raises(AssertionError) as e:
            logger.validate_and_prepare_logger()

        assert str(e.value) == (
            "X and feature_names must have the same number of features"
        )

    @pytest.mark.parametrize(
        "name,badchars",
        [
            ("test!", "['!']"),
            ("feature/name", "['/']"),
            ("this,should,fail", "[',', ',']"),
        ],
    )
    def test_validate_inputs_bad_feature_name(
        self,
        name: str,
        badchars: str,
        fit_xgboost: xgb.XGBClassifier,
        sc_data: Dict,
        set_test_config: Callable,
        cleanup_after_use: Generator,
    ) -> None:
        """Test that validate_inputs casts X and y to the correct types"""
        set_test_config()
        feature_names = sc_data["feature_names"].copy()
        feature_names[0] = name
        logger = StructuredClassificationDataLogger(
            model=fit_xgboost,
            X=sc_data["training"]["X"],
            y=list(sc_data["training"]["y"]),
            feature_names=feature_names,
            split="training",
        )
        with pytest.raises(GalileoException) as e:
            logger.validate_and_prepare_logger()

        assert str(e.value) == (
            "Only letters, numbers, whitespace, - and _ are allowed in a project "
            f"or run name. Remove the following characters: {badchars}"
        )


@mock.patch.object(ObjectStore, "create_project_run_object")
@mock.patch("dataquality.core.finish._version_check")
@mock.patch("dataquality.core.finish._reset_run")
@mock.patch("dataquality.core.finish.upload_dq_log_file")
@mock.patch.object(
    ApiClient, "make_request", return_value={"link": "link", "job_name": "job_name"}
)
@mock.patch.object(StructuredClassificationDataLogger, "save_feature_importances")
class TestStructuredClassificationE2E:
    def _assert_mocks(
        self,
        mock_upload_dq_log_file: mock.MagicMock,
        mock_reset_run: mock.MagicMock,
        mock_version_check: mock.MagicMock,
        inf_only: bool = False,
    ) -> None:
        mock_upload_dq_log_file.assert_called_once_with()
        mock_version_check.assert_called_once_with()
        if inf_only:
            mock_reset_run.assert_not_called()
        else:
            mock_reset_run.assert_called_once_with(
                DEFAULT_PROJECT_ID, DEFAULT_RUN_ID, TaskType.structured_classification
            )

    def test_log_pandas_e2e(
        self,
        mock_save_feature_importances: mock.MagicMock,
        mock_create_job: mock.MagicMock,
        mock_upload_dq_log_file: mock.MagicMock,
        mock_reset_run: mock.MagicMock,
        mock_version_check: mock.MagicMock,
        mock_upload_df_to_minio: mock.MagicMock,
        set_test_config: Callable,
        fit_xgboost: xgb.XGBClassifier,
        sc_data: Dict,
    ) -> None:
        """Test logging input pandas dfs for training, validation and test splits"""
        set_test_config(task_type="structured_classification")
        dq.set_labels_for_run(sc_data["labels"])
        dq.log_xgboost(
            model=fit_xgboost,
            X=sc_data["training"]["df"],
            y=sc_data["training"]["y"],
            split="training",
        )
        dq.log_xgboost(
            model=fit_xgboost,
            X=sc_data["test"]["df"],
            y=sc_data["test"]["y"],
            split="test",
        )
        dq.finish(wait=False)

        # We upload df and prob_df for each split (training and test)
        assert mock_upload_df_to_minio.call_count == 4
<<<<<<< HEAD
        assert mock_save_feature_importances.call_count == 2
=======
        assert mock_save_feature_importances.call_count == 1
>>>>>>> 937345e4
        mock_create_job.assert_called_once_with(
            RequestType.POST,
            url="http://localhost:8088/jobs",
            body={
                "project_id": str(DEFAULT_PROJECT_ID),
                "run_id": str(DEFAULT_RUN_ID),
                "labels": ["class_0", "class_1", "class_2"],
                "task_type": "structured_classification",
                "tasks": None,
                "ner_labels": [],
                "feature_names": sc_data["feature_names"],
            },
        )
        self._assert_mocks(mock_upload_dq_log_file, mock_reset_run, mock_version_check)

    def test_log_arrays_e2e(
        self,
        mock_save_feature_importances: mock.MagicMock,
        mock_create_job: mock.MagicMock,
        mock_upload_dq_log_file: mock.MagicMock,
        mock_reset_run: mock.MagicMock,
        mock_version_check: mock.MagicMock,
        mock_upload_df_to_minio: mock.MagicMock,
        set_test_config: Callable,
        fit_xgboost: xgb.XGBClassifier,
        sc_data: Dict,
    ) -> None:
        """Test logging input numpy arrays for training, validation and test splits"""
        set_test_config(task_type="structured_classification")
        dq.set_labels_for_run(sc_data["labels"])
        dq.log_xgboost(
            model=fit_xgboost,
            X=sc_data["training"]["X"],
            feature_names=sc_data["feature_names"],
            y=sc_data["training"]["y"],
            split="training",
        )
        dq.log_xgboost(
            model=fit_xgboost,
            X=sc_data["test"]["X"],
            feature_names=sc_data["feature_names"],
            y=sc_data["test"]["y"],
            split="test",
        )
        dq.finish(wait=False)

        # We upload df and prob_df for each split (training and test)
        assert mock_upload_df_to_minio.call_count == 4
<<<<<<< HEAD
        assert mock_save_feature_importances.call_count == 2
=======
        assert mock_save_feature_importances.call_count == 1
>>>>>>> 937345e4
        mock_create_job.assert_called_once_with(
            RequestType.POST,
            url="http://localhost:8088/jobs",
            body={
                "project_id": str(DEFAULT_PROJECT_ID),
                "run_id": str(DEFAULT_RUN_ID),
                "labels": ["class_0", "class_1", "class_2"],
                "task_type": "structured_classification",
                "tasks": None,
                "ner_labels": [],
                "feature_names": sc_data["feature_names"],
            },
        )
        self._assert_mocks(mock_upload_dq_log_file, mock_reset_run, mock_version_check)

    def test_log_pandas_e2e_inference(
        self,
        mock_save_feature_importances: mock.MagicMock,
        mock_create_job: mock.MagicMock,
        mock_upload_dq_log_file: mock.MagicMock,
        mock_reset_run: mock.MagicMock,
        mock_version_check: mock.MagicMock,
        mock_upload_df_to_minio: mock.MagicMock,
        set_test_config: Callable,
        fit_xgboost: xgb.XGBClassifier,
        sc_data: Dict,
    ) -> None:
        """Test logging input pandas dfs for training and inference splits"""
        set_test_config(task_type="structured_classification")
        dq.set_labels_for_run(sc_data["labels"])
        dq.log_xgboost(
            model=fit_xgboost,
            X=sc_data["training"]["df"],
            y=sc_data["training"]["y"],
            split="training",
        )
        dq.log_xgboost(
            model=fit_xgboost,
            X=sc_data["inf1"]["df"],
            split="inference",
            inference_name="inf1",
        )
        dq.log_xgboost(
            model=fit_xgboost,
            X=sc_data["inf2"]["df"],
            split="inference",
            inference_name="inf2",
        )
        dq.finish(wait=False)

        # We upload df and prob_df for each split (training and 2 inf)
        assert mock_upload_df_to_minio.call_count == 6
<<<<<<< HEAD
        assert mock_save_feature_importances.call_count == 3
=======
        assert mock_save_feature_importances.call_count == 1
>>>>>>> 937345e4
        mock_create_job.assert_called_once_with(
            RequestType.POST,
            url="http://localhost:8088/jobs",
            body={
                "project_id": str(DEFAULT_PROJECT_ID),
                "run_id": str(DEFAULT_RUN_ID),
                "labels": ["class_0", "class_1", "class_2"],
                "task_type": "structured_classification",
                "tasks": None,
                "ner_labels": [],
                "job_name": JobName.inference,
                "non_inference_logged": True,
                "feature_names": sc_data["feature_names"],
            },
        )
        self._assert_mocks(mock_upload_dq_log_file, mock_reset_run, mock_version_check)

    def test_log_arrays_e2e_inference(
        self,
        mock_save_feature_importances: mock.MagicMock,
        mock_create_job: mock.MagicMock,
        mock_upload_dq_log_file: mock.MagicMock,
        mock_reset_run: mock.MagicMock,
        mock_version_check: mock.MagicMock,
        mock_upload_df_to_minio: mock.MagicMock,
        set_test_config: Callable,
        fit_xgboost: xgb.XGBClassifier,
        sc_data: Dict,
    ) -> None:
        """Test logging input numpy arrays for training and inference splits"""
        set_test_config(task_type="structured_classification")
        dq.set_labels_for_run(sc_data["labels"])
        dq.log_xgboost(
            model=fit_xgboost,
            X=sc_data["training"]["X"],
            y=sc_data["training"]["y"],
            feature_names=sc_data["feature_names"],
            split="training",
        )
        dq.log_xgboost(
            model=fit_xgboost,
            X=sc_data["inf1"]["X"],
            feature_names=sc_data["feature_names"],
            split="inference",
            inference_name="inf1",
        )
        dq.log_xgboost(
            model=fit_xgboost,
            X=sc_data["inf2"]["X"],
            feature_names=sc_data["feature_names"],
            split="inference",
            inference_name="inf2",
        )
        dq.finish(wait=False)

        # We upload df and prob_df for each split (training and 2 inf)
        assert mock_upload_df_to_minio.call_count == 6
<<<<<<< HEAD
        assert mock_save_feature_importances.call_count == 3
=======
        assert mock_save_feature_importances.call_count == 1
>>>>>>> 937345e4
        mock_create_job.assert_called_once_with(
            RequestType.POST,
            url="http://localhost:8088/jobs",
            body={
                "project_id": str(DEFAULT_PROJECT_ID),
                "run_id": str(DEFAULT_RUN_ID),
                "labels": ["class_0", "class_1", "class_2"],
                "task_type": "structured_classification",
                "tasks": None,
                "ner_labels": [],
                "job_name": JobName.inference,
                "non_inference_logged": True,
                "feature_names": sc_data["feature_names"],
            },
        )
        self._assert_mocks(mock_upload_dq_log_file, mock_reset_run, mock_version_check)

    def test_log_pandas_e2e_inference_only(
        self,
        mock_save_feature_importances: mock.MagicMock,
        mock_create_job: mock.MagicMock,
        mock_upload_dq_log_file: mock.MagicMock,
        mock_reset_run: mock.MagicMock,
        mock_version_check: mock.MagicMock,
        mock_upload_df_to_minio: mock.MagicMock,
        set_test_config: Callable,
        fit_xgboost: xgb.XGBClassifier,
        sc_data: Dict,
    ) -> None:
        """Test logging input data as pandas dfs for inference splits"""
        set_test_config(task_type="structured_classification")
        dq.set_labels_for_run(sc_data["labels"])
        dq.log_xgboost(
            model=fit_xgboost,
            X=sc_data["inf1"]["df"],
            split="inference",
            inference_name="inf1",
        )
        dq.log_xgboost(
            model=fit_xgboost,
            X=sc_data["inf2"]["df"],
            split="inference",
            inference_name="inf2",
        )
        dq.finish(wait=False)

        # We upload df and prob_df for each split (2 inf)
        assert mock_upload_df_to_minio.call_count == 4
<<<<<<< HEAD
        assert mock_save_feature_importances.call_count == 2
=======
        assert mock_save_feature_importances.call_count == 1
>>>>>>> 937345e4
        mock_create_job.assert_called_once_with(
            RequestType.POST,
            url="http://localhost:8088/jobs",
            body={
                "project_id": str(DEFAULT_PROJECT_ID),
                "run_id": str(DEFAULT_RUN_ID),
                "labels": ["class_0", "class_1", "class_2"],
                "task_type": "structured_classification",
                "tasks": None,
                "ner_labels": [],
                "job_name": JobName.inference,
                "non_inference_logged": False,
                "feature_names": sc_data["feature_names"],
            },
        )
        self._assert_mocks(
            mock_upload_dq_log_file,
            mock_reset_run,
            mock_version_check,
            True,
        )

    def test_log_arrays_e2e_inference_only(
        self,
        mock_save_feature_importances: mock.MagicMock,
        mock_create_job: mock.MagicMock,
        mock_upload_dq_log_file: mock.MagicMock,
        mock_reset_run: mock.MagicMock,
        mock_version_check: mock.MagicMock,
        mock_upload_df_to_minio: mock.MagicMock,
        set_test_config: Callable,
        fit_xgboost: xgb.XGBClassifier,
        sc_data: Dict,
    ) -> None:
        """Test logging input data as numpy arrays for inference splits"""
        set_test_config(task_type="structured_classification")
        dq.set_labels_for_run(sc_data["labels"])
        dq.log_xgboost(
            model=fit_xgboost,
            X=sc_data["inf1"]["X"],
            feature_names=sc_data["feature_names"],
            split="inference",
            inference_name="inf1",
        )
        dq.log_xgboost(
            model=fit_xgboost,
            X=sc_data["inf2"]["X"],
            feature_names=sc_data["feature_names"],
            split="inference",
            inference_name="inf2",
        )
        dq.finish(wait=False)

        # We upload df and prob_df for each split (2 inf)
        assert mock_upload_df_to_minio.call_count == 4
<<<<<<< HEAD
        assert mock_save_feature_importances.call_count == 2
=======
        assert mock_save_feature_importances.call_count == 1
>>>>>>> 937345e4
        mock_create_job.assert_called_once_with(
            RequestType.POST,
            url="http://localhost:8088/jobs",
            body={
                "project_id": str(DEFAULT_PROJECT_ID),
                "run_id": str(DEFAULT_RUN_ID),
                "labels": ["class_0", "class_1", "class_2"],
                "task_type": "structured_classification",
                "tasks": None,
                "ner_labels": [],
                "job_name": JobName.inference,
                "non_inference_logged": False,
                "feature_names": sc_data["feature_names"],
            },
        )
        self._assert_mocks(
            mock_upload_dq_log_file,
            mock_reset_run,
            mock_version_check,
            True,
        )<|MERGE_RESOLUTION|>--- conflicted
+++ resolved
@@ -65,18 +65,10 @@
         )
         logger.validate()
 
-<<<<<<< HEAD
-    @mock.patch.object(StructuredClassificationDataLogger, "save_feature_importances")
-=======
->>>>>>> 937345e4
     @mock.patch.object(StructuredClassificationDataLogger, "set_probs")
     def test_validate_inputs(
         self,
         mock_set_probs: mock.MagicMock,
-<<<<<<< HEAD
-        mock_save_feature_importances: mock.MagicMock,
-=======
->>>>>>> 937345e4
         fit_xgboost: xgb.XGBClassifier,
         sc_data: Dict,
     ) -> None:
@@ -132,11 +124,8 @@
             feature_names=sc_data["feature_names"],
             split="training",
         )
-<<<<<<< HEAD
-=======
         # We need to call this to set logger config feature importances
         logger.validate_and_prepare_logger()
->>>>>>> 937345e4
         logger.save_feature_importances()
         mock_set_metrics.assert_called_once_with(
             DEFAULT_PROJECT_ID,
@@ -506,11 +495,7 @@
 
         # We upload df and prob_df for each split (training and test)
         assert mock_upload_df_to_minio.call_count == 4
-<<<<<<< HEAD
-        assert mock_save_feature_importances.call_count == 2
-=======
         assert mock_save_feature_importances.call_count == 1
->>>>>>> 937345e4
         mock_create_job.assert_called_once_with(
             RequestType.POST,
             url="http://localhost:8088/jobs",
@@ -559,11 +544,7 @@
 
         # We upload df and prob_df for each split (training and test)
         assert mock_upload_df_to_minio.call_count == 4
-<<<<<<< HEAD
-        assert mock_save_feature_importances.call_count == 2
-=======
         assert mock_save_feature_importances.call_count == 1
->>>>>>> 937345e4
         mock_create_job.assert_called_once_with(
             RequestType.POST,
             url="http://localhost:8088/jobs",
@@ -616,11 +597,7 @@
 
         # We upload df and prob_df for each split (training and 2 inf)
         assert mock_upload_df_to_minio.call_count == 6
-<<<<<<< HEAD
-        assert mock_save_feature_importances.call_count == 3
-=======
         assert mock_save_feature_importances.call_count == 1
->>>>>>> 937345e4
         mock_create_job.assert_called_once_with(
             RequestType.POST,
             url="http://localhost:8088/jobs",
@@ -678,11 +655,7 @@
 
         # We upload df and prob_df for each split (training and 2 inf)
         assert mock_upload_df_to_minio.call_count == 6
-<<<<<<< HEAD
-        assert mock_save_feature_importances.call_count == 3
-=======
         assert mock_save_feature_importances.call_count == 1
->>>>>>> 937345e4
         mock_create_job.assert_called_once_with(
             RequestType.POST,
             url="http://localhost:8088/jobs",
@@ -731,11 +704,7 @@
 
         # We upload df and prob_df for each split (2 inf)
         assert mock_upload_df_to_minio.call_count == 4
-<<<<<<< HEAD
-        assert mock_save_feature_importances.call_count == 2
-=======
         assert mock_save_feature_importances.call_count == 1
->>>>>>> 937345e4
         mock_create_job.assert_called_once_with(
             RequestType.POST,
             url="http://localhost:8088/jobs",
@@ -791,11 +760,7 @@
 
         # We upload df and prob_df for each split (2 inf)
         assert mock_upload_df_to_minio.call_count == 4
-<<<<<<< HEAD
-        assert mock_save_feature_importances.call_count == 2
-=======
         assert mock_save_feature_importances.call_count == 1
->>>>>>> 937345e4
         mock_create_job.assert_called_once_with(
             RequestType.POST,
             url="http://localhost:8088/jobs",
