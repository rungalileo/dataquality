--- conflicted
+++ resolved
@@ -22,12 +22,9 @@
         [j for i in sub_model_loggers for j in i.get_valid_attributes()]
     )
     all_sub_attrs = data_logger_attrs.union(model_logger_attrs)
-<<<<<<< HEAD
     assert all_attrs.issuperset(
         all_sub_attrs
     ), f"Missing attrs: {all_sub_attrs - all_attrs}"
-=======
-    assert all_attrs.issuperset(all_sub_attrs)
 
 
 def test_int_labels() -> None:
@@ -39,5 +36,4 @@
         "3",
         "4",
         "5",
-    ]
->>>>>>> eb37be9f
+    ]