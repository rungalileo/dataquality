import os
from typing import Dict, Optional, Union

import numpy as np
import torch
from google.cloud import storage
from PIL import Image
from torchvision import transforms
from tqdm import tqdm


class coco_hf_dataset_disk(torch.utils.data.Dataset):
<<<<<<< HEAD
    def __init__(
        self,
        dataset_path: str,
        relative_img_path: Optional[str],
        relative_mask_path: Optional[str],
        mask_transform: transforms = None,
        img_transform: transforms = None,
        size: int = 1024,
    ) -> None:
        """COCO val dataset from
        galileo-public-data/CV_datasets/COCO_seg_val_5000/all_images
=======
    def __init__(self, 
                 dataset_path: str,
                 relative_img_path: Optional[str], 
                 relative_mask_path: Optional[str],
                 mask_transform: transforms=None, 
                 img_transform: transforms=None, 
                 size: int=1024,
                 binary: bool = False) -> None:
        """"
        COCO val dataset from galileo-public-data/CV_datasets/COCO_seg_val_5000/all_images
>>>>>>> bde0ef2a
        downloaded and located on disk.
        If no paths are provided we download the dataset from GCS and save it to disk.

        :param dataset_path: path to dataset
        :param relative_img_path: path to images relative to the dataset path
        :param relative_maks_path: path to masks relative to the dataset path
        :param mask_transform: transforms to apply to masks
        :param img_transform: transforms to apply to images
        :param size: size of image and mask
        """
        super(coco_hf_dataset_disk, self).__init__()

        if relative_img_path is None or relative_mask_path is None:
            dataset_path, relative_img_path, relative_mask_path = download_gcs_data()
        self.dataset_path = dataset_path
        self.relative_img_path = relative_img_path
        self.relative_mask_path = relative_mask_path
        self.images = sorted(os.listdir(os.path.join(dataset_path, relative_img_path)))
        self.masks = sorted(os.listdir(os.path.join(dataset_path, relative_mask_path)))
        # remove .DS_Store
        if self.images[0] == ".DS_Store":
            self.images = self.images[1:]
        if self.masks[0] == ".DS_Store":
            self.masks = self.masks[1:]
        self.binary = binary

        num_images = len(self.images)
        num_masks = len(self.masks)
        print(f"Found dataset, there are {num_images} images and {num_masks} masks")

        # give default mask and image transforms
        if mask_transform is None:
            mask_transform = transforms.Compose(
                [
                    transforms.Resize((size, size), resample=Image.NEAREST),
                    transforms.ToTensor(),
                ]
            )
        if img_transform is None:
            img_transform = transforms.Compose(
                [
                    transforms.Resize((size, size)),
                    transforms.ToTensor(),
                    transforms.Normalize([0.485, 0.456, 0.406], [0.229, 0.224, 0.225]),
                ]
            )
        self.mask_transform = mask_transform
        self.img_transform = img_transform

        self.class_dict = {
            "background": 0,
            "airplane": 1,
            "bicycle": 2,
            "bird": 3,
            "boat": 4,
            "bottle": 5,
            "bus": 6,
            "car": 7,
            "cat": 8,
            "chair": 9,
            "cow": 10,
            "dining table": 11,
            "dog": 12,
            "horse": 13,
            "motorcycle": 14,
            "person": 15,
            "potted plant": 16,
            "sheep": 17,
            "couch": 18,
            "train": 19,
            "tv": 20,
        }

        self.int2str = {v: k for k, v in self.class_dict.items()}
        self.size = size

    def __len__(self) -> int:
        # returns length of the dataset
        return len(self.images)

    def __getitem__(self, idx: int) -> Dict[str, Union[torch.Tensor, int, np.ndarray]]:
        # gets a single item from our dataset

        image_path = os.path.join(
            self.dataset_path, self.relative_img_path, self.images[idx]
        )
        mask_path = os.path.join(
            self.dataset_path, self.relative_mask_path, self.masks[idx]
        )
        image = Image.open(image_path)
        mask = Image.open(mask_path)

        # resize image and mask to given size
        unnormalized_image = image.copy().resize(
            (self.size, self.size), resample=Image.NEAREST
        )
        unnormalized_image = transforms.ToTensor()(unnormalized_image)
        unnormalized_image = expand_gray_channel()(unnormalized_image)
        unnormalized_image = np.array(unnormalized_image)

        if self.img_transform:
            image = self.img_transform(image)
        if self.mask_transform:
            mask = self.mask_transform(mask)
<<<<<<< HEAD

        return {
            "image": image,
            "image_path": image_path,
            "mask_path": mask_path,
            "mask": mask,
            "idx": idx,
            "unnormalized_image": unnormalized_image,
        }
=======
            
        if self.binary:
            mask_bool = mask > 0
            mask[mask_bool] = 1
        
        return {'image': image,
                'image_path': image_path,
                'mask_path': mask_path,
                'mask': mask,
                'idx': idx,
                'unnormalized_image': unnormalized_image}
>>>>>>> bde0ef2a


class expand_gray_channel:
    def __call__(self, tensor: torch.Tensor) -> torch.Tensor:
        # torch transform to expand gray channel to 3 channels
        if tensor.shape[0] > 3:
            tensor = tensor.unsqueeze(0)
        if tensor.shape[0] == 1:
            return tensor.expand(3, -1, -1)
        return tensor


def download_gcs_data() -> None:
    # Initialize a client for Google Cloud Storage
    client = storage.Client()

    # Define the source bucket and folder paths
    bucket_name = "galileo-public-data"
    dataset_path = "../../../"
    folder_paths = [
        "CV_datasets/COCO_seg_val_5000/all_images",
        "CV_datasets/COCO_seg_val_5000/all_masks",
    ]

    # Define the destination folder paths on disk
    destination_paths = [
        os.path.join(dataset_path, "all_images"),
        os.path.join(dataset_path, "all_masks"),
    ]

    if os.path.exists(os.path.join(dataset_path, folder_paths[0])):
        print(f"Found dataset in {os.path.abspath(dataset_path)}")
        num_images = len(os.listdir(os.path.join(dataset_path, folder_paths[0])))
        num_masks = len(os.listdir(os.path.join(dataset_path, folder_paths[1])))
        print(f"There are {num_images} images and {num_masks} masks")
        print("Skipping download...")
        return dataset_path, folder_paths[0], folder_paths[1]

    if not os.path.exists(dataset_path):
        os.makedirs(dataset_path)

    # Loop over the folder paths and download the files
    for folder_path, destination_path in zip(folder_paths, destination_paths):
        # Create destination path if it doesn't exist
        if not os.path.exists(destination_path):
            os.makedirs(destination_path)
        # Get a bucket object for the source bucket
        bucket = client.bucket(bucket_name)

        # Get a list of blobs in the folder
        blobs = bucket.list_blobs(prefix=folder_path)

        # Loop over the blobs and download each file with tqdm
        for blob in tqdm(blobs, desc=f"Downloading {folder_path}"):
            # Get the filename from the blob name
            filename = os.path.basename(blob.name)

            # Define the destination path for the file
            destination_file_path = os.path.join(destination_path, filename)

            # Download the file to the destination path
            blob.download_to_filename(destination_file_path)
    return dataset_path, folder_paths[0], folder_paths[1]<|MERGE_RESOLUTION|>--- conflicted
+++ resolved
@@ -10,19 +10,6 @@
 
 
 class coco_hf_dataset_disk(torch.utils.data.Dataset):
-<<<<<<< HEAD
-    def __init__(
-        self,
-        dataset_path: str,
-        relative_img_path: Optional[str],
-        relative_mask_path: Optional[str],
-        mask_transform: transforms = None,
-        img_transform: transforms = None,
-        size: int = 1024,
-    ) -> None:
-        """COCO val dataset from
-        galileo-public-data/CV_datasets/COCO_seg_val_5000/all_images
-=======
     def __init__(self, 
                  dataset_path: str,
                  relative_img_path: Optional[str], 
@@ -32,8 +19,8 @@
                  size: int=1024,
                  binary: bool = False) -> None:
         """"
-        COCO val dataset from galileo-public-data/CV_datasets/COCO_seg_val_5000/all_images
->>>>>>> bde0ef2a
+        COCO val dataset from
+        galileo-public-data/CV_datasets/COCO_seg_val_5000/all_images
         downloaded and located on disk.
         If no paths are provided we download the dataset from GCS and save it to disk.
 
@@ -138,17 +125,6 @@
             image = self.img_transform(image)
         if self.mask_transform:
             mask = self.mask_transform(mask)
-<<<<<<< HEAD
-
-        return {
-            "image": image,
-            "image_path": image_path,
-            "mask_path": mask_path,
-            "mask": mask,
-            "idx": idx,
-            "unnormalized_image": unnormalized_image,
-        }
-=======
             
         if self.binary:
             mask_bool = mask > 0
@@ -160,7 +136,6 @@
                 'mask': mask,
                 'idx': idx,
                 'unnormalized_image': unnormalized_image}
->>>>>>> bde0ef2a
 
 
 class expand_gray_channel:
