--- conflicted
+++ resolved
@@ -1,10 +1,6 @@
 "dataquality"
 
-<<<<<<< HEAD
-__version__ = "v0.7.0"
-=======
 __version__ = "v0.7.1"
->>>>>>> 8b7c98cb
 
 import os
 import resource
