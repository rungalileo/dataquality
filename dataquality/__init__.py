--- conflicted
+++ resolved
@@ -1,17 +1,14 @@
 "dataquality"
 
-__version__ = "v0.7.1"
+__version__ = "v0.7.1a0"
 
 import os
 import resource
 
 import dataquality.core._config
 import dataquality.integrations
-<<<<<<< HEAD
-import dataquality.metrics
 from dataquality.analytics import Analytics
 from dataquality.clients.api import ApiClient
-=======
 
 # We try/catch this in case the user installed dq inside of jupyter. You need to
 # restart the kernel after the install and we want to make that clear. This is because
@@ -23,7 +20,6 @@
         "It looks like you've installed dataquality from a notebook. "
         "Please restart the kernel before continuing"
     ) from None
->>>>>>> a5e0775e
 from dataquality.core._config import config
 from dataquality.core.auth import login, logout
 from dataquality.core.finish import finish, get_run_status, wait_for_run
