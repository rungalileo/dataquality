--- conflicted
+++ resolved
@@ -31,11 +31,7 @@
 """
 
 
-<<<<<<< HEAD
-__version__ = "1.1.13"
-=======
-__version__ = "1.2.0"
->>>>>>> 7eae755b
+__version__ = "1.2.1"
 
 import sys
 from typing import Any, List, Optional
