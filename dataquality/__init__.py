--- conflicted
+++ resolved
@@ -31,11 +31,7 @@
 """
 
 
-<<<<<<< HEAD
-__version__ = "0.9.4"
-=======
 __version__ = "0.9.5"
->>>>>>> 33197c2f
 
 import sys
 from typing import Any, List, Optional
