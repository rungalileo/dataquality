--- conflicted
+++ resolved
@@ -49,11 +49,8 @@
     "get_data_logger",
     "get_model_logger",
     "set_tasks_for_run",
-<<<<<<< HEAD
     "set_tagging_schema",
-=======
     "docs",
->>>>>>> a44a443e
 ]
 
 resource.setrlimit(resource.RLIMIT_NOFILE, (65535, 65535))