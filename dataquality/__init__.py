"dataquality"

<<<<<<< HEAD
__version__ = "v0.7.6a1"
=======
__version__ = "v0.7.7"
>>>>>>> d9bbb6c2

import os
import resource

import dataquality.core._config
import dataquality.integrations

# We try/catch this in case the user installed dq inside of jupyter. You need to
# restart the kernel after the install and we want to make that clear. This is because
# of vaex: https://github.com/vaexio/vaex/pull/2226
try:
    import dataquality.metrics
    from dataquality.analytics import Analytics
    from dataquality.clients.api import ApiClient
except (FileNotFoundError, AttributeError):
    raise Exception(
        "It looks like you've installed dataquality from a notebook. "
        "Please restart the kernel before continuing"
    ) from None
from dataquality.core._config import config
from dataquality.core.auth import login, logout
from dataquality.core.finish import finish, get_run_status, wait_for_run
from dataquality.core.init import init
from dataquality.core.log import (
    docs,
    get_data_logger,
    get_model_logger,
    log_data_sample,
    log_data_samples,
    log_dataset,
    log_model_outputs,
    set_epoch,
    set_epoch_and_split,
    set_labels_for_run,
    set_split,
    set_tagging_schema,
    set_tasks_for_run,
)
from dataquality.core.report import build_run_report, register_run_report
from dataquality.dq_auto.auto import auto
from dataquality.schemas.condition import (
    AggregateFunction,
    Condition,
    ConditionFilter,
    Operator,
)
from dataquality.utils.dq_logger import get_dq_log_file
from dataquality.utils.helpers import (
    check_noop,
    disable_galileo,
    disable_galileo_verbose,
    enable_galileo,
    enable_galileo_verbose,
)


@check_noop
def configure(do_login: bool = True) -> None:
    """[Not for cloud users] Update your active config with new information

    You can use environment variables to set the config, or wait for prompts
    Available environment variables to update:
    * GALILEO_CONSOLE_URL
    * GALILEO_USERNAME
    * GALILEO_PASSWORD
    """
    a.log_function("dq/configure")

    if "GALILEO_API_URL" in os.environ:
        del os.environ["GALILEO_API_URL"]
    updated_config = dataquality.core._config.reset_config(cloud=False)
    for k, v in updated_config.dict().items():
        config.__setattr__(k, v)
    config.token = None
    config.update_file_config()
    if do_login:
        login()


@check_noop
def set_console_url(console_url: str = None) -> None:
    """For Enterprise users. Set the console URL to your Galileo Environment.

    You can also set GALILEO_CONSOLE_URL before importing dataquality to bypass this

    :param console_url: If set, that will be used. Otherwise, if an environment variable
    GALILEO_CONSOLE_URL is set, that will be used. Otherwise, you will be prompted for
    a url.
    """
    a.log_function("dq/set_console_url")
    if console_url:
        os.environ["GALILEO_CONSOLE_URL"] = console_url
    configure(do_login=False)


__all__ = [
    "__version__",
    "login",
    "logout",
    "init",
    "log_data_samples",
    "log_model_outputs",
    "config",
    "configure",
    "finish",
    "set_labels_for_run",
    "get_data_logger",
    "get_model_logger",
    "set_tasks_for_run",
    "set_tagging_schema",
    "docs",
    "wait_for_run",
    "get_run_status",
    "set_epoch",
    "set_split",
    "set_epoch_and_split",
    "set_console_url",
    "log_data_sample",
    "log_dataset",
    "get_dq_log_file",
    "build_run_report",
    "register_run_report",
    "AggregateFunction",
    "Operator",
    "Condition",
    "ConditionFilter",
    "disable_galileo",
    "disable_galileo_verbose",
    "enable_galileo_verbose",
    "enable_galileo",
    "auto",
]

try:
    resource.setrlimit(resource.RLIMIT_NOFILE, (65535, 65535))
except ValueError:  # The users limit is higher than our max, which is OK
    pass

#  Logging is optional. If enabled, imports, method calls
#  and exceptions can be logged by calling the logger.
#  This is useful for debugging and detecting issues.
#  Logging is disabled by default for enterprise users.
#  To enable logging, set the environment variable
#  DQ_TELEMETRICS=1
#  To log initiate the Analytics class and pass in the gallileo ApiClient + dq.config
#  a = Analytics(ApiClient, config)
#  Once initialized you can start logging
#  a.log_import("dataquality")
#  a.log_method_call("dataquality.log_data_samples")
a = Analytics(ApiClient, config)
a.log_import("dataquality")<|MERGE_RESOLUTION|>--- conflicted
+++ resolved
@@ -1,10 +1,6 @@
 "dataquality"
 
-<<<<<<< HEAD
-__version__ = "v0.7.6a1"
-=======
-__version__ = "v0.7.7"
->>>>>>> d9bbb6c2
+__version__ = "v0.7.6a2"
 
 import os
 import resource
