"""dataquality is a library for tracking and analyzing your machine learning models.
:param model: The model to inspect, if a string, it will be assumed to be auto
:param task: Task type for example "text_classification"
:param project: Project name
:param run: Run name
:param train_data: Training data
:param test_data: Optional test data
:param val_data: Optional: validation data
:param labels: The labels for the run
:param framework: The framework to use, if provided it will be used instead of
    inferring it from the model. For example, if you have a torch model, you
    can pass framework="torch". If you have a torch model, you can pass
    framework="torch"
:param args: Additional arguments
:param kwargs: Additional keyword arguments
.. code-block:: python
    import dataquality
    with dataquality(
        model,
        "text_classification",
        labels = ["neg", "pos"],
        train_data = train_data
    ):
        model.fit(train_data)
If you want to train without a model, you can use the auto framework:
.. code-block:: python
    import dataquality
    with dataquality(labels = ["neg", "pos"],
                     train_data = train_data):
        dataquality.get_insights()
"""


<<<<<<< HEAD
<<<<<<< HEAD
__version__ = "0.9.5"
=======
__version__ = "0.9.4"
>>>>>>> f37f765 (fix: Move version validation to `init`, log warning instead of raising exception (#708))
=======
__version__ = "0.9.6"
>>>>>>> 754ee97a

import sys
from typing import Any, List, Optional

import dataquality.core._config
import dataquality.integrations

# We try/catch this in case the user installed dq inside of jupyter. You need to
# restart the kernel after the install and we want to make that clear. This is because
try:
    import dataquality.metrics
    from dataquality.analytics import Analytics
    from dataquality.clients.api import ApiClient
except (FileNotFoundError, AttributeError):
    raise Exception(
        "It looks like you've installed dataquality from a notebook. "
        "Please restart the kernel before continuing"
    ) from None
from dataquality.core import configure, set_console_url
from dataquality.core._config import config
from dataquality.core.auth import login, logout
from dataquality.core.finish import finish, get_run_status, wait_for_run
from dataquality.core.init import init
from dataquality.core.log import (
    docs,
    get_current_run_labels,
    get_data_logger,
    get_model_logger,
    log_data_sample,
    log_data_samples,
    log_dataset,
    log_image_dataset,
    log_model_outputs,
    log_xgboost,
    set_epoch,
    set_epoch_and_split,
    set_labels_for_run,
    set_split,
    set_tagging_schema,
    set_tasks_for_run,
    set_tokenizer,
)
from dataquality.core.report import build_run_report, register_run_report
from dataquality.dq_auto.auto import auto
from dataquality.dq_auto.notebook import auto_notebook
from dataquality.dq_start import DataQuality
from dataquality.schemas.condition import (
    AggregateFunction,
    Condition,
    ConditionFilter,
    Operator,
)
from dataquality.utils.dq_logger import get_dq_log_file
from dataquality.utils.helpers import (
    disable_galileo,
    disable_galileo_verbose,
    enable_galileo,
    enable_galileo_verbose,
)

__all__ = [
    "__version__",
    "login",
    "logout",
    "init",
    "log_data_samples",
    "log_model_outputs",
    "config",
    "configure",
    "finish",
    "set_labels_for_run",
    "get_current_run_labels",
    "get_data_logger",
    "get_model_logger",
    "set_tasks_for_run",
    "set_tagging_schema",
    "docs",
    "wait_for_run",
    "get_run_status",
    "set_epoch",
    "set_split",
    "set_epoch_and_split",
    "set_console_url",
    "log_data_sample",
    "log_dataset",
    "log_image_dataset",
    "log_xgboost",
    "get_dq_log_file",
    "build_run_report",
    "register_run_report",
    "AggregateFunction",
    "Operator",
    "Condition",
    "ConditionFilter",
    "disable_galileo",
    "disable_galileo_verbose",
    "enable_galileo_verbose",
    "enable_galileo",
    "auto",
    "DataQuality",
    "auto_notebook",
    "set_tokenizer",
]

try:
    import resource

    resource.setrlimit(resource.RLIMIT_NOFILE, (65535, 65535))
except (ImportError, ValueError):  # The users limit is higher than our max, which is OK
    pass

#  Logging is optional. If enabled, imports, method calls
#  and exceptions can be logged by calling the logger.
#  This is useful for debugging and detecting issues.
#  Logging is disabled by default for enterprise users.
#  To enable logging, set the environment variable
#  DQ_TELEMETRICS=1
#  To log initiate the Analytics class and pass in the gallileo ApiClient + dq.config
#  a = Analytics(ApiClient, config)
#  Once initialized you can start logging
#  a.log_import("dataquality")
#  a.log_method_call("dataquality.log_data_samples")
a = Analytics(ApiClient, config)
a.log_import("dataquality")


class _DataQuality:
    """This class is used to create a singleton instance of the DataQuality class.

    This is done to allow the user to use the same syntax as the original dataquality
    package. The original package had a singleton instance of the DataQuality class
    that was created when the package was imported. This class is used to mimic that
    behavior.
    """

    _instance: Optional[DataQuality] = None

    def __init__(self) -> None:
        self._instance = None

    def __call__(self, *args: Any, **kwargs: Any) -> DataQuality:
        """Return the singleton instance of the DataQuality class."""
        if self._instance is None:
            self._instance = DataQuality(*args, **kwargs)
        return self._instance

        # we want to add the __all__ to the module

    def get_insights(self) -> None:
        return

    def __dir__(self) -> List[str]:
        return __all__

    def __getattr__(self, name: str) -> Any:
        if name in __all__:
            return globals()[name]
        # We return the wanted import from the original dataquality package
        else:
            return getattr(dataquality, name)


# Workaround by Guido van Rossum:
# https://mail.python.org/pipermail/python-ideas/2012-May/014969.html
# This allows us to use the same syntax as the original dataquality package
sys.modules[__name__] = _DataQuality()  # type: ignore<|MERGE_RESOLUTION|>--- conflicted
+++ resolved
@@ -31,15 +31,7 @@
 """
 
 
-<<<<<<< HEAD
-<<<<<<< HEAD
-__version__ = "0.9.5"
-=======
-__version__ = "0.9.4"
->>>>>>> f37f765 (fix: Move version validation to `init`, log warning instead of raising exception (#708))
-=======
 __version__ = "0.9.6"
->>>>>>> 754ee97a
 
 import sys
 from typing import Any, List, Optional
