--- conflicted
+++ resolved
@@ -30,11 +30,8 @@
         dataquality.get_insights()
 """
 
-<<<<<<< HEAD
-__version__ = "v0.8.55a0"
-=======
+
 __version__ = "v0.8.57"
->>>>>>> bde0ef2a
 
 import sys
 from typing import Any, List, Optional
