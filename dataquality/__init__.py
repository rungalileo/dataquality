"""dataquality is a library for tracking and analyzing your machine learning models.
:param model: The model to inspect, if a string, it will be assumed to be auto
:param task: Task type for example "text_classification"
:param project: Project name
:param run: Run name
:param train_data: Training data
:param test_data: Optional test data
:param val_data: Optional: validation data
:param labels: The labels for the run
:param framework: The framework to use, if provided it will be used instead of
    inferring it from the model. For example, if you have a spacy model, you
    can pass framework="spacy". If you have a torch model, you can pass
    framework="torch"
:param args: Additional arguments
:param kwargs: Additional keyword arguments
.. code-block:: python
    import dataquality
    with dataquality(
        model,
        "text_classification",
        labels = ["neg", "pos"],
        train_data = train_data
    ):
        model.fit(train_data)
If you want to train without a model, you can use the auto framework:
.. code-block:: python
    import dataquality
    with dataquality(labels = ["neg", "pos"],
                     train_data = train_data):
        dataquality.get_insights()
"""

<<<<<<< HEAD
__version__ = "v0.8.25a8"
=======
__version__ = "v0.8.26"
>>>>>>> 0147f251

import sys
from typing import Any, List, Optional

import dataquality.core._config
import dataquality.integrations

# We try/catch this in case the user installed dq inside of jupyter. You need to
# restart the kernel after the install and we want to make that clear. This is because
try:
    import dataquality.metrics
    from dataquality.analytics import Analytics
    from dataquality.clients.api import ApiClient
except (FileNotFoundError, AttributeError):
    raise Exception(
        "It looks like you've installed dataquality from a notebook. "
        "Please restart the kernel before continuing"
    ) from None
from dataquality.core import configure, set_console_url
from dataquality.core._config import config
from dataquality.core.auth import login, logout
from dataquality.core.finish import finish, get_run_status, wait_for_run
from dataquality.core.init import init
from dataquality.core.log import (
    docs,
    get_data_logger,
    get_model_logger,
    log_data_sample,
    log_data_samples,
    log_dataset,
    log_image_dataset,
    log_model_outputs,
    log_xgboost,
    set_epoch,
    set_epoch_and_split,
    set_labels_for_run,
    set_split,
    set_tagging_schema,
    set_tasks_for_run,
)
from dataquality.core.report import build_run_report, register_run_report
from dataquality.dq_auto.auto import auto
from dataquality.dq_auto.notebook import auto_notebook
from dataquality.dq_start import DataQuality
from dataquality.schemas.condition import (
    AggregateFunction,
    Condition,
    ConditionFilter,
    Operator,
)
from dataquality.utils.dq_logger import get_dq_log_file
from dataquality.utils.helpers import (
    disable_galileo,
    disable_galileo_verbose,
    enable_galileo,
    enable_galileo_verbose,
)

__all__ = [
    "__version__",
    "login",
    "logout",
    "init",
    "log_data_samples",
    "log_model_outputs",
    "config",
    "configure",
    "finish",
    "set_labels_for_run",
    "get_data_logger",
    "get_model_logger",
    "set_tasks_for_run",
    "set_tagging_schema",
    "docs",
    "wait_for_run",
    "get_run_status",
    "set_epoch",
    "set_split",
    "set_epoch_and_split",
    "set_console_url",
    "log_data_sample",
    "log_dataset",
    "log_image_dataset",
    "log_xgboost",
    "get_dq_log_file",
    "build_run_report",
    "register_run_report",
    "AggregateFunction",
    "Operator",
    "Condition",
    "ConditionFilter",
    "disable_galileo",
    "disable_galileo_verbose",
    "enable_galileo_verbose",
    "enable_galileo",
    "auto",
    "DataQuality",
    "auto_notebook",
]

try:
    import resource

    resource.setrlimit(resource.RLIMIT_NOFILE, (65535, 65535))
except (ImportError, ValueError):  # The users limit is higher than our max, which is OK
    pass

#  Logging is optional. If enabled, imports, method calls
#  and exceptions can be logged by calling the logger.
#  This is useful for debugging and detecting issues.
#  Logging is disabled by default for enterprise users.
#  To enable logging, set the environment variable
#  DQ_TELEMETRICS=1
#  To log initiate the Analytics class and pass in the gallileo ApiClient + dq.config
#  a = Analytics(ApiClient, config)
#  Once initialized you can start logging
#  a.log_import("dataquality")
#  a.log_method_call("dataquality.log_data_samples")
a = Analytics(ApiClient, config)
a.log_import("dataquality")


class _DataQuality:
    """This class is used to create a singleton instance of the DataQuality class.

    This is done to allow the user to use the same syntax as the original dataquality
    package. The original package had a singleton instance of the DataQuality class
    that was created when the package was imported. This class is used to mimic that
    behavior.
    """

    _instance: Optional[DataQuality] = None

    def __init__(self) -> None:
        self._instance = None

    def __call__(self, *args: Any, **kwargs: Any) -> DataQuality:
        """Return the singleton instance of the DataQuality class."""
        if self._instance is None:
            self._instance = DataQuality(*args, **kwargs)
        return self._instance

        # we want to add the __all__ to the module

    def get_insights(self) -> None:
        return

    def __dir__(self) -> List[str]:
        return __all__

    def __getattr__(self, name: str) -> Any:
        if name in __all__:
            return globals()[name]
        # We return the wanted import from the original dataquality package
        else:
            return getattr(dataquality, name)


# Workaround by Guido van Rossum:
# https://mail.python.org/pipermail/python-ideas/2012-May/014969.html
# This allows us to use the same syntax as the original dataquality package
sys.modules[__name__] = _DataQuality()  # type: ignore<|MERGE_RESOLUTION|>--- conflicted
+++ resolved
@@ -30,11 +30,7 @@
         dataquality.get_insights()
 """
 
-<<<<<<< HEAD
-__version__ = "v0.8.25a8"
-=======
 __version__ = "v0.8.26"
->>>>>>> 0147f251
 
 import sys
 from typing import Any, List, Optional
