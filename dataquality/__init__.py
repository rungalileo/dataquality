--- conflicted
+++ resolved
@@ -1,10 +1,6 @@
 "dataquality"
 
-<<<<<<< HEAD
-__version__ = "v0.8.1a1"
-=======
-__version__ = "v0.8.2"
->>>>>>> c26c68cd
+__version__ = "v0.8.3"
 
 import os
 import resource
