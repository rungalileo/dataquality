--- conflicted
+++ resolved
@@ -109,11 +109,8 @@
     "get_run_status",
     "set_epoch",
     "set_split",
-<<<<<<< HEAD
     "set_epoch_and_split",
-=======
     "set_console_url",
->>>>>>> 43175f20
     "log_data_sample",
     "log_dataset",
     "get_dq_log_file",
