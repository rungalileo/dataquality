--- conflicted
+++ resolved
@@ -29,15 +29,10 @@
 
 __version__ = "v0.8.14"
 
-<<<<<<< HEAD
-
 import sys
-from typing import Any, List, Optional
-=======
 import os
 import warnings
-from typing import Optional
->>>>>>> 937345e4
+from typing import Any, List, Optional
 
 import dataquality.core._config
 import dataquality.integrations
@@ -92,52 +87,7 @@
     enable_galileo_verbose,
 )
 
-<<<<<<< HEAD
-=======
 
-@check_noop
-def configure(do_login: bool = True) -> None:
-    """[Not for cloud users] Update your active config with new information
-
-    You can use environment variables to set the config, or wait for prompts
-    Available environment variables to update:
-    * GALILEO_CONSOLE_URL
-    * GALILEO_USERNAME
-    * GALILEO_PASSWORD
-    """
-    a.log_function("dq/configure")
-    warnings.warn(
-        "configure is deprecated, use dq.set_console_url and dq.login", GalileoWarning
-    )
-
-    if "GALILEO_API_URL" in os.environ:
-        del os.environ["GALILEO_API_URL"]
-    updated_config = dataquality.core._config.reset_config(cloud=False)
-    for k, v in updated_config.dict().items():
-        config.__setattr__(k, v)
-    config.token = None
-    config.update_file_config()
-    if do_login:
-        login()
-
-
-@check_noop
-def set_console_url(console_url: Optional[str] = None) -> None:
-    """For Enterprise users. Set the console URL to your Galileo Environment.
-
-    You can also set GALILEO_CONSOLE_URL before importing dataquality to bypass this
-
-    :param console_url: If set, that will be used. Otherwise, if an environment variable
-    GALILEO_CONSOLE_URL is set, that will be used. Otherwise, you will be prompted for
-    a url.
-    """
-    a.log_function("dq/set_console_url")
-    if console_url:
-        os.environ["GALILEO_CONSOLE_URL"] = console_url
-    configure(do_login=False)
-
-
->>>>>>> 937345e4
 __all__ = [
     "__version__",
     "login",
