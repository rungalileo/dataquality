--- conflicted
+++ resolved
@@ -1,10 +1,6 @@
 "dataquality"
 
-<<<<<<< HEAD
-__version__ = "v0.3.9-alpha0"
-=======
-__version__ = "v0.4.0"
->>>>>>> 9fcc2905
+__version__ = "v0.4.0-alpha0"
 
 import os
 import resource
@@ -43,7 +39,7 @@
     """
     if "GALILEO_API_URL" in os.environ:
         del os.environ["GALILEO_API_URL"]
-    updated_config = dataquality.core._config.reset_config()
+    updated_config = dataquality.core._config.reset_config(cloud=False)
     for k, v in updated_config.dict().items():
         config.__setattr__(k, v)
     config.token = os.getenv("GALILEO_JWT_TOKEN")
