"dataquality"

<<<<<<< HEAD
__version__ = "v0.8.3a2"
=======
__version__ = "v0.8.0"
>>>>>>> 67612d94

import os
import resource

import dataquality.core._config
import dataquality.integrations

# We try/catch this in case the user installed dq inside of jupyter. You need to
# restart the kernel after the install and we want to make that clear. This is because
# of vaex: https://github.com/vaexio/vaex/pull/2226
try:
    import dataquality.metrics
    from dataquality.analytics import Analytics
    from dataquality.clients.api import ApiClient
except (FileNotFoundError, AttributeError):
    raise Exception(
        "It looks like you've installed dataquality from a notebook. "
        "Please restart the kernel before continuing"
    ) from None
from dataquality.core._config import config
from dataquality.core.auth import login, logout
from dataquality.core.finish import finish, get_run_status, wait_for_run
from dataquality.core.init import init
from dataquality.core.log import (
    docs,
    get_data_logger,
    get_model_logger,
    log_data_sample,
    log_data_samples,
    log_dataset,
    log_model_outputs,
    set_epoch,
    set_epoch_and_split,
    set_labels_for_run,
    set_split,
    set_tagging_schema,
    set_tasks_for_run,
)
from dataquality.core.report import build_run_report, register_run_report
from dataquality.dq_auto.auto import auto
from dataquality.schemas.condition import (
    AggregateFunction,
    Condition,
    ConditionFilter,
    Operator,
)
from dataquality.utils.dq_logger import get_dq_log_file
from dataquality.utils.helpers import (
    check_noop,
    disable_galileo,
    disable_galileo_verbose,
    enable_galileo,
    enable_galileo_verbose,
)


@check_noop
def configure(do_login: bool = True) -> None:
    """[Not for cloud users] Update your active config with new information

    You can use environment variables to set the config, or wait for prompts
    Available environment variables to update:
    * GALILEO_CONSOLE_URL
    * GALILEO_USERNAME
    * GALILEO_PASSWORD
    """
    a.log_function("dq/configure")

    if "GALILEO_API_URL" in os.environ:
        del os.environ["GALILEO_API_URL"]
    updated_config = dataquality.core._config.reset_config(cloud=False)
    for k, v in updated_config.dict().items():
        config.__setattr__(k, v)
    config.token = None
    config.update_file_config()
    if do_login:
        login()


@check_noop
def set_console_url(console_url: str = None) -> None:
    """For Enterprise users. Set the console URL to your Galileo Environment.

    You can also set GALILEO_CONSOLE_URL before importing dataquality to bypass this

    :param console_url: If set, that will be used. Otherwise, if an environment variable
    GALILEO_CONSOLE_URL is set, that will be used. Otherwise, you will be prompted for
    a url.
    """
    a.log_function("dq/set_console_url")
    if console_url:
        os.environ["GALILEO_CONSOLE_URL"] = console_url
    configure(do_login=False)


__all__ = [
    "__version__",
    "login",
    "logout",
    "init",
    "log_data_samples",
    "log_model_outputs",
    "config",
    "configure",
    "finish",
    "set_labels_for_run",
    "get_data_logger",
    "get_model_logger",
    "set_tasks_for_run",
    "set_tagging_schema",
    "docs",
    "wait_for_run",
    "get_run_status",
    "set_epoch",
    "set_split",
    "set_epoch_and_split",
    "set_console_url",
    "log_data_sample",
    "log_dataset",
    "get_dq_log_file",
    "build_run_report",
    "register_run_report",
    "AggregateFunction",
    "Operator",
    "Condition",
    "ConditionFilter",
    "disable_galileo",
    "disable_galileo_verbose",
    "enable_galileo_verbose",
    "enable_galileo",
    "auto",
]

try:
    resource.setrlimit(resource.RLIMIT_NOFILE, (65535, 65535))
except ValueError:  # The users limit is higher than our max, which is OK
    pass

#  Logging is optional. If enabled, imports, method calls
#  and exceptions can be logged by calling the logger.
#  This is useful for debugging and detecting issues.
#  Logging is disabled by default for enterprise users.
#  To enable logging, set the environment variable
#  DQ_TELEMETRICS=1
#  To log initiate the Analytics class and pass in the gallileo ApiClient + dq.config
#  a = Analytics(ApiClient, config)
#  Once initialized you can start logging
#  a.log_import("dataquality")
#  a.log_method_call("dataquality.log_data_samples")
a = Analytics(ApiClient, config)
a.log_import("dataquality")<|MERGE_RESOLUTION|>--- conflicted
+++ resolved
@@ -1,10 +1,6 @@
 "dataquality"
 
-<<<<<<< HEAD
-__version__ = "v0.8.3a2"
-=======
-__version__ = "v0.8.0"
->>>>>>> 67612d94
+__version__ = "v0.8.3a4"
 
 import os
 import resource
