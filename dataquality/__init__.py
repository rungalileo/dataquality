--- conflicted
+++ resolved
@@ -33,11 +33,6 @@
 from pkg_resources import get_distribution
 
 __version__ = get_distribution("dataquality").version
-
-<<<<<<< HEAD
-=======
-__version__ = "1.6.0"
->>>>>>> 9d6d9254
 
 import sys
 from typing import Any, List, Optional
