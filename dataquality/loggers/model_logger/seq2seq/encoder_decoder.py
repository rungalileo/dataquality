from typing import List, Optional, Union

import numpy as np

from dataquality.loggers.logger_config.seq2seq.encoder_decoder import (
    EncoderDecoderLoggerConfig,
    encoder_decoder_logger_config,
)
from dataquality.loggers.model_logger.seq2seq.seq2seq_base import Seq2SeqModelLogger


class EncoderDecoderModelLogger(Seq2SeqModelLogger):
<<<<<<< HEAD
    """Seq2Seq model logger for EncoderDecoder models

    Since Encoder-Decoder models output logits just over the target tokens,
    there is very little additional processing - i.e. we primarily leverage
    functionality from Seq2SeqModelLogger.
    """

    # TODO Add in API so we can use encoder_decoder
    # __logger_name__ = "encoder_decoder"
    __logger_name__ = "seq2seq"
=======
    __logger_name__ = "encoder_decoder"
>>>>>>> 83ec3f5f
    logger_config: EncoderDecoderLoggerConfig = encoder_decoder_logger_config
    log_file_ext = "arrow"

    def __init__(
        self,
        embs: Optional[Union[List, np.ndarray]] = None,
        probs: Optional[Union[List, np.ndarray]] = None,
        logits: Optional[Union[List, np.ndarray]] = None,
        ids: Optional[Union[List, np.ndarray]] = None,
        split: str = "",
        epoch: Optional[int] = None,
        inference_name: Optional[str] = None,
        labels: Optional[np.ndarray] = None,
    ) -> None:
        super().__init__(
            embs=embs,
            probs=probs,
            logits=logits,
            ids=ids,
            split=split,
            epoch=epoch,
            inference_name=inference_name,
            labels=labels,
        )

    def validate_and_format(self) -> None:
        """Compute token level log-prob info for Encoder-Decoder Models

        Encoder-Decoder models output `logits` just over the target tokens.
        Therefore, we can very easily extract token log-prob info without
        any additional data formatting / token splitting.
        """
        super().validate_and_format()

        # TODO: [JON] computing softmax on GPU can lead to speedups of ~5x
        # TODO: Question, the validation done in the parent class does not seem
        #   to propigate. Here e.g. we convert ids to np.array in super()
        logprobs = self.convert_logits_to_logprobs(self.logits)
        (
            self.token_logprobs,
            self.top_logprobs,
        ) = self.process_logprobs(
            self.ids, logprobs  # type: ignore
        )<|MERGE_RESOLUTION|>--- conflicted
+++ resolved
@@ -10,7 +10,6 @@
 
 
 class EncoderDecoderModelLogger(Seq2SeqModelLogger):
-<<<<<<< HEAD
     """Seq2Seq model logger for EncoderDecoder models
 
     Since Encoder-Decoder models output logits just over the target tokens,
@@ -18,12 +17,7 @@
     functionality from Seq2SeqModelLogger.
     """
 
-    # TODO Add in API so we can use encoder_decoder
-    # __logger_name__ = "encoder_decoder"
-    __logger_name__ = "seq2seq"
-=======
     __logger_name__ = "encoder_decoder"
->>>>>>> 83ec3f5f
     logger_config: EncoderDecoderLoggerConfig = encoder_decoder_logger_config
     log_file_ext = "arrow"
 
