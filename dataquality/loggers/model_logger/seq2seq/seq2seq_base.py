from typing import Dict, List, Optional, Tuple, Union

import numpy as np
import pyarrow as pa
from scipy.special import log_softmax

from dataquality.exceptions import GalileoException
from dataquality.loggers.logger_config.seq2seq.seq2seq_base import (
    Seq2SeqLoggerConfig,
    seq2seq_logger_config,
)
from dataquality.loggers.model_logger.base_model_logger import BaseGalileoModelLogger
<<<<<<< HEAD
from dataquality.loggers.model_logger.seq2seq.formatters import get_model_formatter
from dataquality.schemas.seq2seq import TOP_K, TOP_LOGPROBS_SCHEMA
=======
from dataquality.loggers.model_logger.seq2seq.formatters import (
    BaseSeq2SeqModelFormatter,
    get_model_formatter,
)
from dataquality.schemas.seq2seq import TOP_LOGPROBS_SCHEMA
>>>>>>> 671c2b07
from dataquality.schemas.seq2seq import Seq2SeqOutputCols as C
from dataquality.schemas.split import Split
from dataquality.utils.arrow import save_arrow_file
from dataquality.utils.emb import np_to_pa
from dataquality.utils.seq2seq.logprobs import (
    get_top_logprob_indices,
    process_sample_logprobs,
)


class Seq2SeqModelLogger(BaseGalileoModelLogger):
    """Seq2Seq base model logger

    This class defines the base functionality for logging model outputs in
    Seq2Seq tasks - shared between EncoderDecoder and DecoderOnly architectures.

    After architecture specific processing of raw model logits, we leverage
    a shared function for processing and extracting the logprob token data **just**
    over the Target data.

    During processing, the following key information is extracted:
        - token_logprobs: log-probs for GT tokens in each sample
        - top_logprobs: top-K (token_str, log-prob) pairs for each token
    """

    __logger_name__ = "seq2seq"
    logger_config: Seq2SeqLoggerConfig = seq2seq_logger_config
    log_file_ext = "arrow"

    def __init__(
        self,
        embs: Optional[Union[List, np.ndarray]] = None,
        probs: Optional[Union[List, np.ndarray]] = None,
        logits: Optional[Union[List, np.ndarray]] = None,
        ids: Optional[Union[List, np.ndarray]] = None,
        split: str = "",
        epoch: Optional[int] = None,
        inference_name: Optional[str] = None,
    ) -> None:
        super().__init__(
            embs=embs,
            probs=probs,
            logits=logits,
            ids=ids,
            split=split,
            epoch=epoch,
            inference_name=inference_name,
        )
        self.token_logprobs = pa.array([])
        self.top_logprobs = pa.array([])
        # Formatter distinguishes behavior between EncoderDecoder and DecoderOnly
        self.formatter: Optional[BaseSeq2SeqModelFormatter] = None

    @property
    def split_key(self) -> str:
        if self.split == Split.inference and self.inference_name is not None:
            return self.inference_name
        return str(self.split)

    def validate_and_format(self) -> None:
        """Validate the lengths, calculate token level dep, extract GT probs"""
        self.embs = self._convert_tensor_ndarray(self.embs)
        self.logits = self._convert_tensor_ndarray(self.logits)
        # TODO THIS SHOULD BE LOGPROBS
        self.probs = self._convert_tensor_ndarray(self.probs)
        self.ids = self._convert_tensor_ndarray(self.ids)
        assert (len(self.ids) == len(self.logits)) or (
            len(self.ids) == len(self.probs)
        ), (
            "Must pass in a valid batch with equal id and logit/probs length, got "
            f"id: {len(self.ids)},logits: {len(self.logits)},probs: {len(self.probs)}"
        )
<<<<<<< HEAD
        assert (
            self.logger_config.tokenizer is not None
        ), "Must set your tokenizer. Use `dq.integrations.seq2seq.hf.set_tokenizer`"
=======

        assert self.logger_config.tokenizer is not None, (
            "Must set your tokenizer. Use `dq.integrations.seq2seq.core.watch` or "
            "`dq.integrations.seq2seq.core.watch`"
        )

        model_type = self.logger_config.model_type
        if model_type is None:
            raise GalileoException(
                "You must set your model type before logging. Use "
                "`dataquality.integrations.seq2seq.core.watch`"
            )

        # Now that model_type has been set with `watch` we set formatter
        self.formatter = get_model_formatter(model_type, self.logger_config)

        (
            self.token_logprobs,
            self.top_logprobs,
        ) = self.process_logprobs(
            self.ids, self.logits  # type: ignore
        )
>>>>>>> 671c2b07

        if len(self.probs) != 0:
            (self.token_logprobs, self.top_logprobs) = self.process_logprobs(
                self.ids, self.probs
            )
        else:
            (
                self.token_logprobs,
                self.top_logprobs,
            ) = self.process_logits(
                self.ids, self.logits  # type: ignore
            )

    def process_logits(
        self, batch_ids: np.ndarray, batch_logits: np.ndarray
    ) -> Tuple[pa.array, pa.array]:
        """ "Process a batch of sample logit data

        For each sample in the batch extract / compute the following values:
            - Token level logprobs for the GT label
            - Token level top-k model logprobs: represented as a dictionary
            mapping {predicted_token: logprob}

        batch_logits has shape - [batch_size, max_token_length, vocab_size], where
        max_token_length is determined by the longest sample in the batch. Because
        other samples in the batch are padded to this max_length, we have to process
        each sample individually to ignore pad token indices.

        Special points of consideration:
            - For each sample, top-k logprobs is a list of dictionaries with length
            equal to the number of tokens in that sample. Each dictionary maps the
            models top-k predicted tokens to their corresponding logprobs.

            - We return a pyarrow array because each sample may have a different number
            of token, which can't be represented in numpy.

        Returns:
            batch_token_logprobs: GT Logprob per token
                len(batch_token_dep) == batch_size
                batch_token_logprobs[i].shape is [num_tokens_in_label[i]]
            batch_top_logprobs: Top-k logprob dictionary per token
                type(batch_top_logprobs[i]) = List[Dict[str, float]]
                len(batch_top_logprobs) == batch_size
                len(batch_top_logprobs[i]) = num_tokens_in_label[i]
        """
        # Formatter and tokenizer will have already been set in `validate_and_format`
        # These are needed for linting
        assert self.logger_config.tokenizer is not None
        assert self.formatter is not None

        batch_token_logprobs = []
        batch_top_logprobs = []
        # Iterate through the samples in the batch
        for sample_id, sample_logits in zip(batch_ids, batch_logits):
            (
                sample_labels,
                sample_logits,
            ) = self.formatter.format_sample(sample_id, sample_logits, self.split_key)

            sample_logprobs = self.convert_logits_to_logprobs(sample_logits)
            sample_top_indices = get_top_logprob_indices(sample_logprobs)

            logprob_data = process_sample_logprobs(
                sample_logprobs=sample_logprobs,
                sample_labels=sample_labels,
                sample_top_indices=sample_top_indices,
                tokenizer=self.logger_config.tokenizer,
            )
            batch_token_logprobs.append(logprob_data.token_logprobs)
            batch_top_logprobs.append(logprob_data.top_logprobs)

        return (
            pa.array(batch_token_logprobs),
            pa.array(batch_top_logprobs, type=TOP_LOGPROBS_SCHEMA),
        )

    def process_logprobs(
        self, batch_ids: np.ndarray, batch_logprobs: np.ndarray
    ) -> Tuple[pa.array, pa.array]:
        """Process a batch of sample logprob data

        This is a special case where the use only logs a single logprobs
        for each token - i.e. the label token's logprob.

            batch_logprobs.shape = [bs, max_token_length]

        In this case, we do not have any `top_k` logprob data; therefore,
        we fill the top_logprob data with "filler" data. Each token's
        top 5 logprob data is:

            [("---", -20)] * TOP_K

        Similar to `process_logits` we process the logprob data to remove
        1) remove padding and 2) apply any other formatting to just restrict
        to token level information for the "Target" tokens.


        Special points of consideration:
            - We return a pyarrow array because each sample may have a different number
            of token, which can't be represented in numpy.

        Returns:
            batch_token_logprobs: GT Logprob per token
                len(batch_token_dep) == batch_size
                batch_token_logprobs[i].shape is [num_tokens_in_label[i]]
            batch_top_logprobs: Top-k logprob dictionary per token
                type(batch_top_logprobs[i]) = List[Dict[str, float]]
                len(batch_top_logprobs) == batch_size
                len(batch_top_logprobs[i]) = num_tokens_in_label[i]
                batch_top_logprobs[i][0] = ("---", -20)
        """
        batch_token_logprobs = []
        batch_top_logprobs = []
        for sample_id, sample_logprobs in zip(batch_ids, batch_logprobs):
            # Note that with API based models the logprob data is
            # already shifted / aligned.
            response_labels, sample_response_logprobs = self.formatter.format_sample(
                sample_id, sample_logprobs, self.split_key, shift_labels=False
            )

            # Add fake top loprobs
            sample_top_logprobs: List[List[Tuple[str, float]]] = [
                [("---", -20)] * TOP_K
            ] * len(response_labels)

            batch_token_logprobs.append(sample_response_logprobs)
            batch_top_logprobs.append(sample_top_logprobs)

        return (
            pa.array(batch_token_logprobs),
            pa.array(batch_top_logprobs, type=TOP_LOGPROBS_SCHEMA),
        )

    def _get_data_dict(self) -> Dict:
        """Returns the data dictionary for writing to disk"""
        batch_size = len(self.ids)
        data = {
            C.id.value: self.ids,
            C.token_logprobs.value: self.token_logprobs,
            C.top_logprobs.value: self.top_logprobs,
            C.split_.value: [Split[self.split].value] * batch_size,
            C.epoch.value: [self.epoch] * batch_size,
        }
        if self.embs is not None:
            # In seq2seq we have to save embs as a pyarrow array instead of numpy
            # since the vaex DataFrames are stored as arrow files
            if not isinstance(self.embs, np.ndarray):
                self.embs = self._convert_tensor_ndarray(self.embs)
            if self.embs.shape[0] > 0:
                data[C.emb.value] = np_to_pa(self.embs)

        if self.split == Split.inference:
            data[C.inference_name.value] = [self.inference_name] * batch_size
        return data

    def _write_dict_to_disk(self, path: str, object_name: str, data: Dict) -> None:
        save_arrow_file(path, object_name, data)

    def convert_logits_to_logprobs(
        self, sample_logits: Union[List[np.ndarray], np.ndarray]
    ) -> np.ndarray:
        """Converts logits (unnormalized log probabilities) to logprobs via log_softmax

        This is a special use case for Seq2Seq, people generally
        work with logprobs. One reason for this is that the logsoftmax
        function takes advantage of the logsumexp "trick" to compute a
        numerically stable version of log(softmax(x)).
        """
        # axis ensures that in a matrix of probs with dims num_samples x num_classes
        # we take the softmax for each sample
        if not isinstance(sample_logits, np.ndarray):
            sample_logits = self._convert_tensor_ndarray(sample_logits)

        return log_softmax(sample_logits, axis=-1)<|MERGE_RESOLUTION|>--- conflicted
+++ resolved
@@ -10,16 +10,11 @@
     seq2seq_logger_config,
 )
 from dataquality.loggers.model_logger.base_model_logger import BaseGalileoModelLogger
-<<<<<<< HEAD
-from dataquality.loggers.model_logger.seq2seq.formatters import get_model_formatter
-from dataquality.schemas.seq2seq import TOP_K, TOP_LOGPROBS_SCHEMA
-=======
 from dataquality.loggers.model_logger.seq2seq.formatters import (
     BaseSeq2SeqModelFormatter,
     get_model_formatter,
 )
-from dataquality.schemas.seq2seq import TOP_LOGPROBS_SCHEMA
->>>>>>> 671c2b07
+from dataquality.schemas.seq2seq import TOP_K, TOP_LOGPROBS_SCHEMA
 from dataquality.schemas.seq2seq import Seq2SeqOutputCols as C
 from dataquality.schemas.split import Split
 from dataquality.utils.arrow import save_arrow_file
@@ -92,11 +87,6 @@
             "Must pass in a valid batch with equal id and logit/probs length, got "
             f"id: {len(self.ids)},logits: {len(self.logits)},probs: {len(self.probs)}"
         )
-<<<<<<< HEAD
-        assert (
-            self.logger_config.tokenizer is not None
-        ), "Must set your tokenizer. Use `dq.integrations.seq2seq.hf.set_tokenizer`"
-=======
 
         assert self.logger_config.tokenizer is not None, (
             "Must set your tokenizer. Use `dq.integrations.seq2seq.core.watch` or "
@@ -112,14 +102,6 @@
 
         # Now that model_type has been set with `watch` we set formatter
         self.formatter = get_model_formatter(model_type, self.logger_config)
-
-        (
-            self.token_logprobs,
-            self.top_logprobs,
-        ) = self.process_logprobs(
-            self.ids, self.logits  # type: ignore
-        )
->>>>>>> 671c2b07
 
         if len(self.probs) != 0:
             (self.token_logprobs, self.top_logprobs) = self.process_logprobs(
