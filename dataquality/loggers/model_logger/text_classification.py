from collections import defaultdict
from enum import Enum, unique
from typing import Any, Dict, List, Optional, Union

import numpy as np
<<<<<<< HEAD
from vaex.dataframe import DataFrame
=======
>>>>>>> bb9b3552

from dataquality.loggers.logger_config.text_classification import (
    text_classification_logger_config,
)
from dataquality.loggers.model_logger.base_model_logger import BaseGalileoModelLogger
from dataquality.schemas import __data_schema_version__
from dataquality.schemas.split import Split


@unique
class GalileoModelLoggerAttributes(str, Enum):
    emb = "emb"
    probs = "probs"
    ids = "ids"
    # mixin restriction on str (due to "str".split(...))
    split = "split"  # type: ignore
    epoch = "epoch"

    @staticmethod
    def get_valid() -> List[str]:
        return list(map(lambda x: x.value, GalileoModelLoggerAttributes))


class TextClassificationModelLogger(BaseGalileoModelLogger):
    """
    Class for logging model output data of Text Classification models to Galileo.

    * emb: List[Union[List, np.ndarray, torch.Tensor, tf.Tensor]]. The Embeddings per
    text sample input. Only one embedding vector is allowed per input sample.
    the `emb` parameter can be formatted either as:
        * A list of List[float]
        * A list of numpy arrays
        * A list of tensorflow tensors
        * A list of pytorch tensors
    * prob: List[Union[List, np.ndarray, torch.Tensor, tf.Tensor]] probabilities from
    forward passes during model training/evaluation.
    the `prob` parameter can be formatted either as:
        * A list of List[float]
        * A list of numpy arrays
        * A list of tensorflow tensors
        * A list of pytorch tensors
    * ids: Indexes of each input field: List[int]. These IDs must align with the input
    IDs for each sample input. This will be used to join them together for analysis
    by Galileo.
    * split: The model training/test/validation split for the samples being logged
    """

    __logger_name__ = "text_classification"
    logger_config = text_classification_logger_config

    def __init__(
        self,
        emb: Union[List, np.ndarray] = None,
        probs: Union[List, np.ndarray] = None,
        ids: Union[List, np.ndarray] = None,
        split: str = "",
        epoch: Optional[int] = None,
    ) -> None:
        super().__init__()
        # Need to compare to None because they may be np arrays which cannot be
        # evaluated with bool directly
        self.emb = emb if emb is not None else []
        self.probs = probs if probs is not None else []
        self.ids = ids if ids is not None else []
        self.split: str = split
        self.epoch = epoch

    @staticmethod
    def get_valid_attributes() -> List[str]:
        """
        Returns a list of valid attributes that this logger accepts
        :return: List[str]
        """
        return GalileoModelLoggerAttributes.get_valid()

    def validate(self) -> None:
        """
        Validates that the current config is correct.
        * emb, probs, and ids must exist and be the same length
        :return:
        """
        super().validate()
        emb_len = len(self.emb)
        prob_len = len(self.probs)
        id_len = len(self.ids)

        self.emb = self._convert_tensor_ndarray(self.emb, "Embedding")
        self.probs = self._convert_tensor_ndarray(self.probs, "Prob")
        self.ids = self._convert_tensor_ndarray(self.ids)

        assert self.emb.ndim == 2, "Only one embedding vector is allowed per input."

        assert emb_len and prob_len and id_len, (
            f"All of emb, probs, and ids for your logger must be set, but "
            f"got emb:{bool(emb_len)}, probs:{bool(prob_len)}, ids:{bool(id_len)}"
        )

        assert emb_len == prob_len == id_len, (
            f"All of emb, probs, and ids for your logger must be the same "
            f"length, but got (emb, probs, ids) -> ({emb_len},{prob_len}, {id_len})"
        )

        # User may manually pass in 'train' instead of 'training'
        # but we want it to conform
        self.split = Split.training.value if self.split == "train" else self.split
        assert (
            isinstance(self.split, str) and self.split in Split.get_valid_attributes()
        ), (
            f"Split should be one of {Split.get_valid_attributes()} "
            f"but got {self.split}"
        )

        if self.epoch:
            assert isinstance(self.epoch, int), (
                f"If set, epoch must be int but was " f"{type(self.epoch)}"
            )
            if self.epoch > self.logger_config.last_epoch:
                self.logger_config.last_epoch = self.epoch

<<<<<<< HEAD
    def write_model_output(self, model_output: DataFrame) -> None:
=======
    def write_model_output(self, model_output: Dict) -> None:
>>>>>>> bb9b3552
        self._set_num_labels(model_output)
        super().write_model_output(model_output)

    def _get_data_dict(self) -> Dict[str, Any]:
        data = defaultdict(list)
        for record_id, prob, emb in zip(self.ids, self.probs, self.emb):
            # Handle binary classification by making it 2-class classification
            p = [prob[0], 1 - prob[0]] if len(prob) == 1 else prob
            record = {
                "id": record_id,
                "epoch": self.epoch,
                "split": Split[self.split].value,
                "emb": emb,
                "prob": p,
                "pred": int(np.argmax(prob)),
                "data_schema_version": __data_schema_version__,
            }
            for k in record.keys():
                data[k].append(record[k])
        return data

    def _set_num_labels(self, data: Dict) -> None:
        self.logger_config.observed_num_labels = len(data["prob"][0])

    def __setattr__(self, key: Any, value: Any) -> None:
        if key not in self.get_valid_attributes():
            raise AttributeError(
                f"{key} is not a valid attribute of {self.__logger_name__} logger. "
                f"Only {self.get_valid_attributes()}"
            )
        super().__setattr__(key, value)<|MERGE_RESOLUTION|>--- conflicted
+++ resolved
@@ -3,10 +3,6 @@
 from typing import Any, Dict, List, Optional, Union
 
 import numpy as np
-<<<<<<< HEAD
-from vaex.dataframe import DataFrame
-=======
->>>>>>> bb9b3552
 
 from dataquality.loggers.logger_config.text_classification import (
     text_classification_logger_config,
@@ -126,11 +122,7 @@
             if self.epoch > self.logger_config.last_epoch:
                 self.logger_config.last_epoch = self.epoch
 
-<<<<<<< HEAD
-    def write_model_output(self, model_output: DataFrame) -> None:
-=======
     def write_model_output(self, model_output: Dict) -> None:
->>>>>>> bb9b3552
         self._set_num_labels(model_output)
         super().write_model_output(model_output)
 
