--- conflicted
+++ resolved
@@ -17,15 +17,9 @@
 from dataquality.schemas.split import Split
 from dataquality.utils.arrow import save_arrow_file
 from dataquality.utils.seq2seq import (
-<<<<<<< HEAD
-    extract_top_logprobs,
-    process_sample_logprobs,
-    get_top_logprob_indices,
-=======
     get_top_logprob_indices,
     process_sample_logprobs,
     remove_padding,
->>>>>>> a516ad3e
 )
 
 
@@ -55,14 +49,7 @@
             inference_name=inference_name,
             labels=labels,
         )
-<<<<<<< HEAD
-        # TODO Move DEP and Perplexity computation outside of DQ
-        self.sample_dep: List[float] = []
         self.sample_perplexity: List[float] = []
-        self.token_deps = pa.array([])
-=======
-        self.sample_perplexity: List[float] = []
->>>>>>> a516ad3e
         self.token_logprobs = pa.array([])
         self.top_logprobs = pa.array([])
         self.labels = labels
@@ -86,10 +73,6 @@
         if self.labels is not None:
             assert len(self.labels) == len(self.ids), "TODO: Must be same len message"
 
-<<<<<<< HEAD
-        # TODO This used to be right when we called the tokenizer.
-=======
->>>>>>> a516ad3e
         assert (
             self.logger_config.tokenizer is not None
         ), "Must set your tokenizer. Use `dq.set_tokenizer`"
@@ -102,69 +85,18 @@
         (
             self.token_logprobs,
             self.top_logprobs,
-<<<<<<< HEAD
-            self.token_deps,
-            self.sample_dep,
             self.sample_perplexity,
         ) = self.process_logprobs(self.ids, logprobs)
 
-    def compute_token_deps(
-        self, sample_logprobs: np.ndarray, labels: np.ndarray
-    ) -> np.ndarray:
-        """Compute per token DEP
-
-        Per token DEP is computed exactly as in classification. For
-        each token we extract the probability for the ground truth token
-        and for the highest non ground truth token. We use these to compute
-        AUM and then DEP.
-
-        Note: we are given logprobs, but AUM/DEP requires probs. Rather than
-        immediately taking exp(logprobs), we first extract the label logprobs and
-        the max non label logprobs to optimize compute - this works because log
-        is a monotonic function, so exp(max(logprobs)) = max(probs).
-
-        Parameters:
-            sample_logprobs: shape = [seq_len, Vocab size]
-            labels: shape = [seq_len, 1]
-                Note - at times we need to squeeze the final dimension when
-                working with labels
-
-        Returns:
-            token_deps: per token DEP - dep.shape = labels.shape
-        """
-        # TODO: if labels is longer than probs we are in trouble!
-        #  this can happen is the user somehow tokenizes their data
-        #  differently than the default - e.g. changing max_token_length
-        # Re-shape for now to avoid errors
-        labels = labels[..., None]
-        gold_logprobs = np.take_along_axis(sample_logprobs, labels, axis=-1).squeeze()
-        logprobs_copy = sample_logprobs.copy()
-        # Logprobs are always < 0 so set to -inf to avoid in max
-        logprobs_copy[np.arange(len(labels)), labels.squeeze()] = -float("Inf")
-        # Max non-gold logprob
-        max_non_gold_logprobs = np.max(logprobs_copy, axis=-1)
-
-        # Convert to probs
-        gold_probs = np.exp(gold_logprobs)
-        max_non_gold_probs = np.exp(max_non_gold_logprobs)
-
-        # Compute AUM --> DEP
-        token_margins = gold_probs - max_non_gold_probs
-        token_deps = (1 - token_margins) / 2
-        return token_deps
-
     def process_logprobs(
         self, batch_ids: np.ndarray, batch_logprobs: np.ndarray
-    ) -> Tuple[pa.array, pa.array, pa.array, List[float], List[float]]:
+    ) -> Tuple[pa.array, pa.array, List[float]]:
         """Handle processing of a batch of sample logprobs
 
         For each sample in the batch extract / compute the following values:
             - Token level logprobs for the GT label
             - Token level top-k model logprobs: represented as a dictionary
             mapping {predicted_token: logprob}
-            - Token level DEP scores
-            - Sample level DEP score
-            - Sample level model Perplexity
 
         batch_logprobs has shape - [batch_size, max_token_length, vocab_size], where
         max_token_length is determined by the longest sample in the batch. Because
@@ -176,46 +108,10 @@
             equal to the number of tokens in that sample. Each dictionary maps the
             models top-k predicted tokens to their corresponding logprobs.
 
-            - Sample level DEP is computed as the average per token DEP.
-
-            - Perplexity is computed as the exponential of the Cross Entropy loss for a
-            sample = -avg(gold_logprob(token_i)). In words, this is the sum of the negative
-            logprob of the GT label for each token.
-            Reference: https://en.wikipedia.org/wiki/Perplexity
-
-            - We return a pyarrow array because each sample may have a different number of token,
-            which can't be represented in numpy
-
-        Returns:
-=======
-            self.sample_perplexity,
-        ) = self.process_logprobs(self.ids, logprobs)
-
-    def process_logprobs(
-        self, batch_ids: np.ndarray, batch_logprobs: np.ndarray
-    ) -> Tuple[pa.array, pa.array, List[float]]:
-        """Handle processing of a batch of sample logprobs
-
-        For each sample in the batch extract / compute the following values:
-            - Token level logprobs for the GT label
-            - Token level top-k model logprobs: represented as a dictionary
-            mapping {predicted_token: logprob}
-
-        batch_logprobs has shape - [batch_size, max_token_length, vocab_size], where
-        max_token_length is determined by the longest sample in the batch. Because
-        other samples in the batch are padded to this max_length, we have to process
-        each sample individually to ignore pad token indices.
-
-        Special points of consideration:
-            - For each sample, top-k logprobs is a list of dictionaries with length
-            equal to the number of tokens in that sample. Each dictionary maps the
-            models top-k predicted tokens to their corresponding logprobs.
-
             - We return a pyarrow array because each sample may have a different number
             of token, which can't be represented in numpy.
 
         Returns:
->>>>>>> a516ad3e
             batch_token_logprobs: GT Logprob per token
                 len(batch_token_dep) == batch_size
                 batch_token_logprobs[i].shape is [num_tokens_in_label[i]]
@@ -223,46 +119,19 @@
                 type(batch_top_logprobs[i]) = List[Dict[str, float]]
                 len(batch_top_logprobs) == batch_size
                 len(batch_top_logprobs[i]) = num_tokens_in_label[i]
-<<<<<<< HEAD
-            batch_token_deps: The DEP per token prediction
-                len(batch_dep) == batch_size
-                batch_token_dep[i].shape is [num_tokens_in_label[i]]
-            batch_deps: Per sample DEP
-                len(batch_deps) == batch_size
-            batch_perplexities: Per sample Perplexity
-                len(batch_perplexities) == batch_size
-        """
-        # Compute the top-k logprob indices across the batch.
-=======
         """
         # Compute the top-k logprob indices across the batch.
         assert self.logger_config.tokenizer is not None  # Needed for linting
->>>>>>> a516ad3e
         top_logprob_indices = get_top_logprob_indices(batch_logprobs)
 
         batch_token_logprobs = []
         batch_top_logprobs = []
-<<<<<<< HEAD
-        batch_token_deps = []
-        batch_deps = []
-=======
->>>>>>> a516ad3e
         batch_perplexities = []
         # Iterate through the samples in the batch
         for sample_id, sample_logprobs, sample_top_indices in zip(
             batch_ids, batch_logprobs, top_logprob_indices
         ):
             sample_labels = self._retrieve_sample_labels(sample_id)
-<<<<<<< HEAD
-            (
-                sample_logprobs,
-                sample_top_indices,
-            ) = self._remove_padding(sample_labels, sample_logprobs, sample_top_indices)
-            (
-                token_logprobs,
-                top_logprobs,
-            ) = process_sample_logprobs(
-=======
             padding_side = self.logger_config.tokenizer.padding_side
             sample_logprobs = remove_padding(
                 sample_labels,
@@ -275,46 +144,22 @@
                 sample_top_indices,
             )
             logprob_data = process_sample_logprobs(
->>>>>>> a516ad3e
                 sample_logprobs=sample_logprobs,
                 sample_labels=sample_labels,
                 sample_top_indices=sample_top_indices,
                 tokenizer=self.logger_config.tokenizer,
             )
-<<<<<<< HEAD
-
-            batch_token_logprobs.append(token_logprobs)
-            batch_top_logprobs.append(top_logprobs)
-
-            # TODO: Likely move to runners - but keep now for backwards compatability
-            #   NOTE if we move to runner we need to save the tokenized labels
-            token_deps = self.compute_token_deps(sample_logprobs, sample_labels)
-            batch_token_deps.append(token_deps)
-            # Compute sample DEP as avg(token_DEP)
-            # TODO: Move this computation into runners
-            sample_dep = np.mean(token_deps)
-            batch_deps.append(sample_dep)
-            # Perplexity = exp(-sum(gold_logprobs)
-            # TODO: Move this computation into runners
-            perplexity = np.exp(-1 * np.mean(token_logprobs))
-=======
             batch_token_logprobs.append(logprob_data.token_logprobs)
             batch_top_logprobs.append(logprob_data.top_logprobs)
 
             # TODO eventually deprecate
             # Perplexity = exp(-sum(gold_logprobs)
             perplexity = np.exp(-1 * np.mean(logprob_data.token_logprobs))
->>>>>>> a516ad3e
             batch_perplexities.append(perplexity)
 
         return (
             pa.array(batch_token_logprobs),
             pa.array(batch_top_logprobs, type=TOP_LOGPROBS_SCHEMA),
-<<<<<<< HEAD
-            pa.array(batch_token_deps),
-            batch_deps,
-=======
->>>>>>> a516ad3e
             batch_perplexities,
         )
 
@@ -323,11 +168,6 @@
         batch_size = len(self.ids)
         data = {
             C.id.value: self.ids,
-<<<<<<< HEAD
-            C.token_deps.value: self.token_deps,
-            C.dep.value: self.sample_dep,
-=======
->>>>>>> a516ad3e
             C.perplexity.value: self.sample_perplexity,
             C.token_logprobs.value: self.token_logprobs,
             C.top_logprobs.value: self.top_logprobs,
@@ -342,9 +182,6 @@
         save_arrow_file(path, object_name, data)
 
     def _retrieve_sample_labels(self, sample_id: int) -> np.ndarray:
-<<<<<<< HEAD
-        """Retrieve the labels array based on the sample it"""
-=======
         """Retrieve the labels array based on the sample id
 
         Labels gives the ground truth / target sample ids for
@@ -352,39 +189,11 @@
 
         e.g. for sample_id = 8 --> labels = [0, 10, 16, ...]
         """
->>>>>>> a516ad3e
         labels = np.array(
             self.logger_config.id_to_tokens[self.token_map_key][sample_id]
         )
         return labels
 
-<<<<<<< HEAD
-    def _remove_padding(
-        self,
-        labels: np.ndarray,
-        sample_logprobs: np.ndarray,
-        sample_top_indices: np.ndarray,
-    ):
-        """Remove padding from logsprobs and top_indices
-
-        To remove padding we need to retrieve the sample labels. This
-        labels is generally useful later so we return it
-
-        TODO ADD PARAM DESCRIPTION
-        """
-        # Remove padding based on the padding_side of the tokenizer
-        num_tokens = len(labels)
-        if self.logger_config.tokenizer.padding_side == "left":
-            logprobs = sample_logprobs[-num_tokens:]
-            top_indices = sample_top_indices[-num_tokens:]
-        else:
-            logprobs = sample_logprobs[:num_tokens]
-            top_indices = sample_top_indices[:num_tokens]
-
-        return logprobs, top_indices
-
-=======
->>>>>>> a516ad3e
     def convert_logits_to_logprobs(
         self, sample_logits: Union[List[np.ndarray], np.ndarray]
     ) -> np.ndarray:
