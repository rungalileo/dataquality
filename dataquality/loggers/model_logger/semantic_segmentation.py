from typing import Any, Dict, List, Optional, Union

import numpy as np
import torch

import dataquality as dq
from dataquality.loggers.logger_config.semantic_segmentation import (
    SemanticSegmentationLoggerConfig,
    semantic_segmentation_logger_config,
)
from dataquality.loggers.model_logger.base_model_logger import BaseGalileoModelLogger
from dataquality.schemas.semantic_segmentation import Polygon
from dataquality.schemas.split import Split
from dataquality.utils.semantic_segmentation.errors import (
    add_background_errors_to_polygons_batch,
    add_classification_error_to_polygons_batch,
    add_dep_to_polygons_batch,
)
from dataquality.utils.semantic_segmentation.lm import upload_mislabeled_pixels
from dataquality.utils.semantic_segmentation.metrics import (
    calculate_area_per_polygon_batch,
    calculate_and_upload_dep,
    calculate_mean_iou,
)
from dataquality.utils.semantic_segmentation.polygons import (
    find_polygons_batch,
    upload_polygon_contours,
)


class SemanticSegmentationModelLogger(BaseGalileoModelLogger):
    __logger_name__ = "semantic_segmentation"
    logger_config: SemanticSegmentationLoggerConfig = (
        semantic_segmentation_logger_config
    )

    def __init__(
        self,
        bucket_url: str = "",
        image_paths: List[str] = [],
        image_ids: List[int] = [],
        gold_masks: torch.Tensor = torch.empty(0),
        pred_masks: torch.Tensor = torch.empty(0),
        gold_boundary_masks: torch.Tensor = torch.empty(0),
        pred_boundary_masks: torch.Tensor = torch.empty(0),
        output_probs: torch.Tensor = torch.empty(0),
        mislabeled_pixels: torch.Tensor = torch.empty(0),
        # Below fields must be present, linting from parent class
        embs: Optional[Union[List, np.ndarray]] = None,
        probs: Optional[Union[List, np.ndarray]] = None,
        logits: Optional[Union[List, np.ndarray]] = None,
        ids: Optional[Union[List, np.ndarray]] = None,
        number_classes: int = 0,
        split: str = "",
        epoch: Optional[int] = None,
        inference_name: Optional[str] = None,
    ) -> None:
        """Takes in SemSeg inputs as a list of batches

        Args:
            image_ids: List of image ids
            gold_masks: List of ground truth masks
                np.ndarray of shape (batch_size, height, width)
            pred_masks: List of prediction masks
                np.ndarray of shape (batch_size, height, width)
            gold_boundary_masks: List of gold boundary masks
                np.ndarray of shape (batch_size, height, width)
            pred_boundary_masks: List of predicted boundary masks
                np.ndarray of shape (batch_size, height, width)
            output_probs: Model probability predictions
                np.ndarray of shape (batch_size, height, width, num_classes)
            mislabeled_pixels: Model confidence predictions in the GT label
                torch.Tensor of shape (batch_size, height, width)
        """
        super().__init__(
            embs=embs,
            probs=probs,
            logits=logits,
            ids=ids,
            split=split,
            epoch=epoch,
            inference_name=inference_name,
        )
        self.bucket_url = bucket_url
        self.image_paths = image_paths
        self.image_ids = image_ids
        self.gold_masks = gold_masks
        self.pred_masks = pred_masks
        self.gold_boundary_masks = gold_boundary_masks
        self.pred_boundary_masks = pred_boundary_masks
        self.output_probs = output_probs
        self.mislabled_pixels = mislabeled_pixels
        self.number_classes = number_classes

    def validate_and_format(self) -> None:
        super().validate_and_format()

    @property
    def lm_path(self) -> str:
        """Minio path for Likely Mislabeled heatmaps"""
        return f"{self.proj_run}/{self.split_name_path}/LM"

    @property
    def dep_path(self) -> str:
        """Minio path for Data Error Potential heatmaps"""
        return f"{self.proj_run}/{self.split_name_path}/dep"

    @property
    def contours_path(self) -> str:
        return f"{self.proj_run}/{self.split_name_path}/contours"

    def get_polygon_data(
        self,
        pred_polygons_batch: List[List[Polygon]],
        gold_polygons_batch: List[List[Polygon]],
    ) -> Dict[str, Any]:
        """Returns polygon data for a batch of images in a dictionary
        that can then be used for our polygon df

        Args:
            pred_polygons_batch (Tuple[List, List]): polygon data for predictions
                in a minibatch of images
            gold_polygons_batch (Tuple[List, List]): polygon  data for ground truth
                in a minibatch of images

        Returns:
            Dict[str, Any]: a dict that can be used to create a polygon df
        """
        image_ids = []
        polygon_ids = []
        preds = []
        golds = []
        data_error_potentials = []
        errors = []
<<<<<<< HEAD
        ghost_percentages = []
        polygon_areas = []
=======
        error_pcts = []
>>>>>>> 2c598c55
        for i, image_id in enumerate(self.image_ids):
            pred_polygons = pred_polygons_batch[i]
            for polygon in pred_polygons:
                image_ids.append(image_id)
                preds.append(polygon.label_idx)
                golds.append(-1)
                data_error_potentials.append(polygon.data_error_potential)
                errors.append(polygon.error_type.value)
<<<<<<< HEAD
                ghost_percentages.append(polygon.ghost_percentage)
                polygon_areas.append(polygon.area)
=======
                error_pcts.append(polygon.error_pct)
>>>>>>> 2c598c55
                upload_polygon_contours(polygon, self.contours_path)
                polygon_ids.append(polygon.uuid)
            gold_polygons = gold_polygons_batch[i]
            for polygon in gold_polygons:
                image_ids.append(image_id)
                preds.append(-1)
                golds.append(polygon.label_idx)
                data_error_potentials.append(polygon.data_error_potential)
                errors.append(polygon.error_type.value)
<<<<<<< HEAD
                ghost_percentages.append(polygon.ghost_percentage)
                polygon_areas.append(polygon.area)
=======
                error_pcts.append(polygon.error_pct)
>>>>>>> 2c598c55
                upload_polygon_contours(polygon, self.contours_path)
                polygon_ids.append(polygon.uuid)

        polygon_data = {
            "polygon_uuid": polygon_ids,
            "image_id": image_ids,
            "pred": preds,
            "gold": golds,
            "data_error_potential": data_error_potentials,
            "galileo_error_type": errors,
<<<<<<< HEAD
            "ghost_percentage": ghost_percentages,
            "area": polygon_areas,
=======
            "error_pct": error_pcts,
>>>>>>> 2c598c55
            "split": [self.split] * len(image_ids),
            "is_pred": [False if i == -1 else True for i in preds],
            "is_gold": [False if i == -1 else True for i in golds],
        }
        return polygon_data

    def _get_data_dict(self) -> Dict:
        """Returns a dictionary of data to be logged as a DataFrame"""
        # DEP & likely mislabeled
        mean_mislabeled = torch.mean(self.mislabled_pixels, dim=(1, 2)).numpy()
        upload_mislabeled_pixels(
            self.mislabled_pixels, self.image_ids, prefix=self.lm_path
        )

        image_dep, dep_heatmaps = calculate_and_upload_dep(
            self.output_probs,
            self.gold_masks,
            self.image_ids,
            obj_prefix=self.dep_path,
        )

        # Image Metrics (IoU)
        iou, iou_per_class, miou_per_class_area = calculate_mean_iou(
            self.pred_masks, self.gold_masks, self.number_classes
        )
        boundary_iou, boundary_iou_per_class, biou_per_class_area = calculate_mean_iou(
            self.pred_boundary_masks, self.gold_boundary_masks, self.number_classes
        )

        # Image masks
        pred_polygons_batch, gold_polygons_batch = find_polygons_batch(
            self.pred_masks, self.gold_masks
        )
        # Errors
        add_classification_error_to_polygons_batch(self.pred_masks, gold_polygons_batch)
        add_background_errors_to_polygons_batch(
            self.pred_masks, gold_polygons_batch, "gold"
        )
        add_background_errors_to_polygons_batch(
            self.gold_masks, pred_polygons_batch, "pred"
        )
        heights = [img.shape[-1] for img in self.gold_masks]
        widths = [img.shape[-2] for img in self.gold_masks]

        add_dep_to_polygons_batch(
            gold_polygons_batch,
            dep_heatmaps.numpy(),
            height=heights,
            width=widths,
        )
        add_dep_to_polygons_batch(
            pred_polygons_batch,
            dep_heatmaps.numpy(),
            height=heights,
            width=widths,
        )
        
        calculate_area_per_polygon_batch(pred_polygons_batch, (heights[0], widths[0]))
        calculate_area_per_polygon_batch(gold_polygons_batch, (heights[0], widths[0]))
        
        image_data = {
            "image": [f"{self.bucket_url}/{pth}" for pth in self.image_paths],
            "id": self.image_ids,
            "height": heights,
            "width": widths,
            "image_data_error_potential": image_dep,
            "mean_lm_score": [i for i in mean_mislabeled],
            "mean_iou": iou,
            "mean_iou_per_class": iou_per_class,
            "boundary_iou": boundary_iou,
            "boundary_iou_per_class": boundary_iou_per_class,
            "miou_per_class_area": miou_per_class_area,
            "biou_per_class_area": biou_per_class_area,
            # "epoch": [self.epoch] * len(self.image_ids),
        }
        not_meta = ["id", "image"]
        meta_keys = [k for k in image_data.keys() if k not in not_meta]
        dq.log_dataset(
            image_data,
            split=Split[self.split],
            inference_name=self.inference_name,
            meta=meta_keys,
        )

        polygon_data = self.get_polygon_data(pred_polygons_batch, gold_polygons_batch)
        n_polygons = len(polygon_data["image_id"])
        if self.split == Split.inference:
            polygon_data["inference_name"] = [self.inference_name] * n_polygons
        else:
            polygon_data["epoch"] = [self.epoch] * n_polygons

        return polygon_data<|MERGE_RESOLUTION|>--- conflicted
+++ resolved
@@ -132,12 +132,8 @@
         golds = []
         data_error_potentials = []
         errors = []
-<<<<<<< HEAD
-        ghost_percentages = []
         polygon_areas = []
-=======
         error_pcts = []
->>>>>>> 2c598c55
         for i, image_id in enumerate(self.image_ids):
             pred_polygons = pred_polygons_batch[i]
             for polygon in pred_polygons:
@@ -146,12 +142,8 @@
                 golds.append(-1)
                 data_error_potentials.append(polygon.data_error_potential)
                 errors.append(polygon.error_type.value)
-<<<<<<< HEAD
-                ghost_percentages.append(polygon.ghost_percentage)
                 polygon_areas.append(polygon.area)
-=======
                 error_pcts.append(polygon.error_pct)
->>>>>>> 2c598c55
                 upload_polygon_contours(polygon, self.contours_path)
                 polygon_ids.append(polygon.uuid)
             gold_polygons = gold_polygons_batch[i]
@@ -161,12 +153,8 @@
                 golds.append(polygon.label_idx)
                 data_error_potentials.append(polygon.data_error_potential)
                 errors.append(polygon.error_type.value)
-<<<<<<< HEAD
-                ghost_percentages.append(polygon.ghost_percentage)
                 polygon_areas.append(polygon.area)
-=======
                 error_pcts.append(polygon.error_pct)
->>>>>>> 2c598c55
                 upload_polygon_contours(polygon, self.contours_path)
                 polygon_ids.append(polygon.uuid)
 
@@ -177,12 +165,8 @@
             "gold": golds,
             "data_error_potential": data_error_potentials,
             "galileo_error_type": errors,
-<<<<<<< HEAD
-            "ghost_percentage": ghost_percentages,
+            "error_pct": error_pcts,
             "area": polygon_areas,
-=======
-            "error_pct": error_pcts,
->>>>>>> 2c598c55
             "split": [self.split] * len(image_ids),
             "is_pred": [False if i == -1 else True for i in preds],
             "is_gold": [False if i == -1 else True for i in golds],
