from typing import Any, Dict, List, Optional, Union

import numpy as np
import torch

import dataquality as dq
from dataquality import config
from dataquality.clients.objectstore import ObjectStore
from dataquality.loggers.logger_config.semantic_segmentation import (
    SemanticSegmentationLoggerConfig,
    semantic_segmentation_logger_config,
)
from dataquality.loggers.model_logger.base_model_logger import BaseGalileoModelLogger
from dataquality.schemas.ml import ClassType
from dataquality.schemas.semantic_segmentation import IoUType, Polygon, PolygonType
from dataquality.schemas.split import Split
from dataquality.utils.semantic_segmentation.errors import (
    add_errors_dep_to_polygons_batch
)
from dataquality.utils.semantic_segmentation.metrics import (
    add_area_to_polygons_batch,
    calculate_and_upload_dep,
    calculate_batch_iou,
)
from dataquality.utils.semantic_segmentation.polygons import (
    find_polygons_batch,
    write_polygon_contours_to_disk,
)

object_store = ObjectStore()


class SemanticSegmentationModelLogger(BaseGalileoModelLogger):
    __logger_name__ = "semantic_segmentation"
    logger_config: SemanticSegmentationLoggerConfig = (
        semantic_segmentation_logger_config
    )

    def __init__(
        self,
        bucket_url: str = "",
        image_paths: List[str] = [],
        image_ids: List[int] = [],
        gold_masks: torch.Tensor = torch.empty(0),
        pred_masks: torch.Tensor = torch.empty(0),
        gold_boundary_masks: torch.Tensor = torch.empty(0),
        pred_boundary_masks: torch.Tensor = torch.empty(0),
        output_probs: torch.Tensor = torch.empty(0),
        mislabeled_pixels: torch.Tensor = torch.empty(0),
        # Below fields must be present, linting from parent class
        embs: Optional[Union[List, np.ndarray]] = None,
        probs: Optional[Union[List, np.ndarray]] = None,
        logits: Optional[Union[List, np.ndarray]] = None,
        ids: Optional[Union[List, np.ndarray]] = None,
        split: str = "",
        epoch: Optional[int] = None,
        inference_name: Optional[str] = None,
    ) -> None:
        """Takes in SemSeg inputs as a list of batches

        Args:
            image_ids: List of image ids
            gold_masks: List of ground truth masks
                np.ndarray of shape (batch_size, height, width)
            pred_masks: List of prediction masks
                np.ndarray of shape (batch_size, height, width)
            gold_boundary_masks: List of gold boundary masks
                np.ndarray of shape (batch_size, height, width)
            pred_boundary_masks: List of predicted boundary masks
                np.ndarray of shape (batch_size, height, width)
            output_probs: Model probability predictions
                np.ndarray of shape (batch_size, height, width, num_classes)
            mislabeled_pixels: Model confidence predictions in the GT label
                torch.Tensor of shape (batch_size, height, width)
        """
        super().__init__(
            embs=embs,
            probs=probs,
            logits=logits,
            ids=ids,
            split=split,
            epoch=epoch,
            inference_name=inference_name,
        )
        self.bucket_url = bucket_url
        self.image_paths = image_paths
        self.image_ids = image_ids
        self.gold_masks = gold_masks
        self.pred_masks = pred_masks
        self.gold_boundary_masks = gold_boundary_masks
        self.pred_boundary_masks = pred_boundary_masks
        self.output_probs = output_probs
        self.mislabled_pixels = mislabeled_pixels

    def validate_and_format(self) -> None:
        super().validate_and_format()

    @property
    def lm_path(self) -> str:
        """Minio path for Likely Mislabeled heatmaps"""
        return f"{self.proj_run}/{self.split_name_path}/LM"

    @property
    def local_dep_path(self) -> str:
        return f"{self.local_proj_run_path}/{self.split_name_path}/dep"

    @property
    def local_proj_run_path(self) -> str:
        return (
            f"{self.LOG_FILE_DIR}/{config.current_project_id}/{config.current_run_id}"
        )

    @property
    def local_contours_path(self) -> str:
        return f"{self.local_proj_run_path}/{self.split_name_path}/contours"

    def get_polygon_data(
        self,
        pred_polygons_batch: List[List[Polygon]],
        gold_polygons_batch: List[List[Polygon]],
    ) -> Dict[str, Any]:
        """Returns polygon data for a batch of images in a dictionary
        that can then be used for our polygon df

        Args:
            pred_polygons_batch (Tuple[List, List]): polygon data for predictions
                in a minibatch of images
            gold_polygons_batch (Tuple[List, List]): polygon  data for ground truth
                in a minibatch of images

        Returns:
            Dict[str, Any]: a dict that can be used to create a polygon df
        """
        image_ids = []
        polygon_ids = []
        preds = []
        golds = []
        data_error_potentials = []
        errors = []
        background_error_pcts = []
        polygon_areas = []
        lm_pcts = []
        accuracies = []
        mislabeled_classes = []
        mislabeled_class_pcts = []
        for i, image_id in enumerate(self.image_ids):
            # We add pred polygons and then gold polygons
            all_polygons = pred_polygons_batch[i] + gold_polygons_batch[i]
            for polygon in all_polygons:
                assert polygon.cls_error_data is not None  # for linting
                if polygon.class_type == ClassType.gold:
                    golds.append(polygon.label_idx)
                    preds.append(-1)
                else:
                    preds.append(polygon.label_idx)
                    golds.append(-1)
                image_ids.append(image_id)
                data_error_potentials.append(polygon.data_error_potential)
                errors.append(polygon.error_type.value)
                background_error_pcts.append(polygon.background_error_pct)
                polygon_areas.append(polygon.area)
                lm_pcts.append(polygon.likely_mislabeled_pct)
                accuracies.append(polygon.cls_error_data.accuracy)
                mislabeled_classes.append(polygon.cls_error_data.mislabeled_class)
                mislabeled_class_pcts.append(
                    polygon.cls_error_data.mislabeled_class_pct
                )
                write_polygon_contours_to_disk(polygon, self.local_contours_path)
                polygon_ids.append(polygon.uuid)
        polygon_data = {
            "polygon_uuid": polygon_ids,
            "image_id": image_ids,
            "pred": preds,
            "gold": golds,
            "data_error_potential": data_error_potentials,
            "galileo_error_type": errors,
            "background_error_pct": background_error_pcts,
            "area": polygon_areas,
            "likely_mislabeled_pct": lm_pcts,
            "accuracy": accuracies,
            "mislabeled_class": mislabeled_classes,
            "mislabeled_class_pct": mislabeled_class_pcts,
            "split": [self.split] * len(image_ids),
            "is_pred": [False if i == -1 else True for i in preds],
            "is_gold": [False if i == -1 else True for i in golds],
        }
        return polygon_data

    def _get_data_dict(self) -> Dict:
        """Returns a dictionary of data to be logged as a DataFrame"""
        # DEP & likely mislabeled
        mean_mislabeled = torch.mean(self.mislabled_pixels, dim=(1, 2)).numpy()

        image_dep, dep_heatmaps = calculate_and_upload_dep(
            self.output_probs,
            self.gold_masks,
            self.image_ids,
            obj_prefix=self.local_dep_path,
        )
        # Calculate metrics - mean IoU and boundary IoU
        n_classes = len(self.logger_config.labels)
        mean_iou_data = calculate_batch_iou(
            self.pred_masks, self.gold_masks, IoUType.mean, n_classes
        )
        boundary_iou_data = calculate_batch_iou(
            self.pred_boundary_masks,
            self.gold_boundary_masks,
            IoUType.boundary,
            n_classes,
        )

        # Image masks
        pred_polygons_batch, gold_polygons_batch = find_polygons_batch(
            self.pred_masks, self.gold_masks
        )
        heights = [img.shape[-2] for img in self.gold_masks]
        widths = [img.shape[-1] for img in self.gold_masks]
        add_errors_dep_to_polygons_batch(
            self.pred_masks,
            gold_polygons_batch,
            n_classes,
            polygon_type=PolygonType.gold,
            dep_heatmaps=dep_heatmaps,
            mislabeled_pixels=self.mislabled_pixels,
            heights=heights,
            widths=widths,
        )
        add_errors_dep_to_polygons_batch(
            self.gold_masks,
            pred_polygons_batch,
            n_classes,
            polygon_type=PolygonType.pred,
            dep_heatmaps=dep_heatmaps,
            mislabeled_pixels=self.mislabled_pixels,
            heights=heights,
            widths=widths,
        )
<<<<<<< HEAD
=======
        add_background_errors_to_polygons_batch(
            self.pred_masks, gold_polygons_batch, polygon_type=PolygonType.gold
        )
        add_background_errors_to_polygons_batch(
            self.gold_masks, pred_polygons_batch, polygon_type=PolygonType.pred
        )
        heights = [img.shape[-2] for img in self.gold_masks]
        widths = [img.shape[-1] for img in self.gold_masks]

        add_dep_to_polygons_batch(
            gold_polygons_batch,
            dep_heatmaps.numpy(),
            height=heights,
            width=widths,
        )
        add_dep_to_polygons_batch(
            pred_polygons_batch,
            dep_heatmaps.numpy(),
            height=heights,
            width=widths,
        )

        add_area_to_polygons_batch(pred_polygons_batch, heights, widths)
        add_area_to_polygons_batch(gold_polygons_batch, heights, widths)

        add_lm_to_polygons_batch(
            self.mislabled_pixels,
            gold_polygons_batch,
            pred_polygons_batch,
            heights,
            widths,
        )
>>>>>>> 2482ed21

        image_data = {
            "image": [f"{self.bucket_url}/{pth}" for pth in self.image_paths],
            "id": self.image_ids,
            "height": heights,
            "width": widths,
            "image_data_error_potential": image_dep,
            "mean_lm_score": [i for i in mean_mislabeled],
            "mean_iou": [iou.iou for iou in mean_iou_data],
            "mean_iou_per_class": [iou.iou_per_class for iou in mean_iou_data],
            "mean_area_per_class": [iou.area_per_class for iou in mean_iou_data],
            "boundary_iou": [iou.iou for iou in boundary_iou_data],
            "boundary_iou_per_class": [iou.iou_per_class for iou in boundary_iou_data],
            "boundary_area_per_class": [
                iou.area_per_class for iou in boundary_iou_data
            ],
            # "epoch": [self.epoch] * len(self.image_ids),
        }
        not_meta = ["id", "image"]
        meta_keys = [k for k in image_data.keys() if k not in not_meta]
        dq.log_dataset(
            image_data,
            split=Split[self.split],
            inference_name=self.inference_name,
            meta=meta_keys,
        )

        polygon_data = self.get_polygon_data(pred_polygons_batch, gold_polygons_batch)
        n_polygons = len(polygon_data["image_id"])
        if self.split == Split.inference:
            polygon_data["inference_name"] = [self.inference_name] * n_polygons
        else:
            polygon_data["epoch"] = [self.epoch] * n_polygons

        return polygon_data<|MERGE_RESOLUTION|>--- conflicted
+++ resolved
@@ -15,10 +15,9 @@
 from dataquality.schemas.semantic_segmentation import IoUType, Polygon, PolygonType
 from dataquality.schemas.split import Split
 from dataquality.utils.semantic_segmentation.errors import (
-    add_errors_dep_to_polygons_batch
+    add_errors_dep_to_polygons_batch,
 )
 from dataquality.utils.semantic_segmentation.metrics import (
-    add_area_to_polygons_batch,
     calculate_and_upload_dep,
     calculate_batch_iou,
 )
@@ -235,41 +234,6 @@
             heights=heights,
             widths=widths,
         )
-<<<<<<< HEAD
-=======
-        add_background_errors_to_polygons_batch(
-            self.pred_masks, gold_polygons_batch, polygon_type=PolygonType.gold
-        )
-        add_background_errors_to_polygons_batch(
-            self.gold_masks, pred_polygons_batch, polygon_type=PolygonType.pred
-        )
-        heights = [img.shape[-2] for img in self.gold_masks]
-        widths = [img.shape[-1] for img in self.gold_masks]
-
-        add_dep_to_polygons_batch(
-            gold_polygons_batch,
-            dep_heatmaps.numpy(),
-            height=heights,
-            width=widths,
-        )
-        add_dep_to_polygons_batch(
-            pred_polygons_batch,
-            dep_heatmaps.numpy(),
-            height=heights,
-            width=widths,
-        )
-
-        add_area_to_polygons_batch(pred_polygons_batch, heights, widths)
-        add_area_to_polygons_batch(gold_polygons_batch, heights, widths)
-
-        add_lm_to_polygons_batch(
-            self.mislabled_pixels,
-            gold_polygons_batch,
-            pred_polygons_batch,
-            heights,
-            widths,
-        )
->>>>>>> 2482ed21
 
         image_data = {
             "image": [f"{self.bucket_url}/{pth}" for pth in self.image_paths],
