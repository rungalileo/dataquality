--- conflicted
+++ resolved
@@ -388,16 +388,6 @@
         validate_unique_ids(out_frame, epoch_or_inf_name)
         in_out = _join_in_out_frames(in_frame, out_frame)
 
-<<<<<<< HEAD
-        in_out_frames = cls.separate_dataframe(in_out, prob_only, split)
-        # These df vars will be used in upload_in_out_frames
-        in_out_frames.emb.set_variable("skip_upload", prob_only)
-        in_out_frames.data.set_variable("skip_upload", prob_only)
-        epoch_inf_val = out_frame[[epoch_or_inf_name]][0][0]
-        in_out_frames.prob.set_variable("progress_name", str(epoch_inf_val))
-
-        return in_out_frames
-=======
         dataframes = cls.separate_dataframe(in_out, prob_only, split)
         # These df vars will be used in upload_in_out_frames
         dataframes.emb.set_variable("skip_upload", prob_only)
@@ -406,7 +396,6 @@
         dataframes.prob.set_variable("progress_name", str(epoch_inf_val))
 
         return dataframes
->>>>>>> 6984d924
 
     @classmethod
     def upload_in_out_frames(
