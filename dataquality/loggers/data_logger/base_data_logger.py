import gc
import glob
import os
import sys
import warnings
from abc import abstractmethod
from collections import Counter
from typing import Any, Dict, Iterable, List, Optional, TypeVar, Union

import numpy as np
import pandas as pd
import vaex
from vaex.dataframe import DataFrame

from dataquality.clients.objectstore import ObjectStore
from dataquality.core._config import config
from dataquality.exceptions import GalileoException, GalileoWarning
from dataquality.loggers.base_logger import BaseGalileoLogger, BaseLoggerAttributes
from dataquality.schemas.dataframe import BaseLoggerDataFrames, DFVar
from dataquality.schemas.ner import TaggingSchema
from dataquality.schemas.split import Split
from dataquality.utils import tqdm
from dataquality.utils.cloud import is_galileo_cloud
from dataquality.utils.cuda import cuml_available
from dataquality.utils.emb import (
    DATA_EMB_PATH,
    apply_umap_to_embs,
    upload_umap_data_embs,
)
from dataquality.utils.file import _shutil_rmtree_retry
from dataquality.utils.helpers import galileo_verbose_logging
from dataquality.utils.thread_pool import ThreadPoolManager
from dataquality.utils.vaex import (
    _join_in_out_frames,
    create_data_embs_df,
    filter_df,
    get_output_df,
    validate_unique_ids,
)

DATA_FOLDERS = ["emb", "prob", "data"]
DataSet = TypeVar("DataSet", bound=Union[Iterable, pd.DataFrame, DataFrame])
MetasType = TypeVar("MetasType", bound=Dict[str, List[Union[str, float, int]]])
MetaType = TypeVar("MetaType", bound=Dict[str, Union[str, float, int]])
ITER_CHUNK_SIZE = 100_000


# Vaex issue https://github.com/vaexio/vaex/issues/2282
try:
    vaex.progress.bar("vaex")
except NameError:
    vaex.progress._progressbar_registry.registry["vaex"] = vaex.progress.simple


class BaseGalileoDataLogger(BaseGalileoLogger):
    """Base class for data loggers.

    A document col is a large str > 1k chars < 10k chars
    To avoid massive files, we limit the number of documents logged
    """

    MAX_META_COLS = 25  # Limit the number of metadata attrs a user can log
    MAX_STR_LEN = 1_000  # Max characters in a string metadata attribute
    MAX_DOC_LEN = 10_000  # Max characters in document metadata attribute
    LIMIT_NUM_DOCS = 3  # Limit the number of documents logged per split
    INPUT_DATA_BASE = "input_data"
    MAX_DATA_SIZE_CLOUD = 300_000
    # 2GB max size for arrow strings. We use 1.5GB for some buffer
    # https://issues.apache.org/jira/browse/ARROW-17828
    STRING_MAX_SIZE_B = 1.5e9

    DATA_FOLDER_EXTENSION = {data_folder: "hdf5" for data_folder in DATA_FOLDERS}

    def __init__(self, meta: Optional[MetasType] = None) -> None:
        super().__init__()
        self.meta: Dict = meta or {}
        self.log_export_progress = True

    @property
    def input_data_path(self) -> str:
        """Return the path to the input data folder.

        Example:
            /Users/username/.galileo/logs/proj-id/run-id/input_data
        """
        return f"{self.write_output_dir}/{BaseGalileoDataLogger.INPUT_DATA_BASE}"

    def input_data_file(
        self, input_num: Optional[int] = None, split: Optional[str] = None
    ) -> str:
        """Return the path to the input data file.

        Example:
            /Users/username/.galileo/logs/proj-id/run-id/input_data/train/data_0.arrow
        """
        if not split:
            assert self.split
            split = str(self.split)
        if input_num is None:
            # input_data_logged is a dict of {split: input_num}
            # where input_num is incremented in log()
            input_num = self.logger_config.input_data_logged[split]
        return f"{self.input_data_path}/{split}/data_{input_num}.arrow"

    @abstractmethod
    def log_data_sample(self, *, text: str, id: int, **kwargs: Any) -> None:
        """Log a single input sample. See child for details"""

    @abstractmethod
    def log_data_samples(
        self, *, texts: List[str], ids: List[int], **kwargs: Any
    ) -> None:
        """Log a list of input samples. See child for details"""

    @abstractmethod
    def log_dataset(
        self,
        dataset: DataSet,
        *,
        batch_size: int = ITER_CHUNK_SIZE,
        text: Union[str, int] = "text",
        id: Union[str, int] = "id",
        split: Optional[Split] = None,
        meta: Optional[List[Union[str, int]]] = None,
        **kwargs: Any,
    ) -> None:
        """Log a dataset/iterable of input samples.

        Provide the dataset and the keys to index into it. See child for details"""

    def validate_ids_for_split(self, ids: List[int]) -> None:
        """Validate ids for the current split

        Validates:
        - that the ids are unique for the current split
        - that the ids are not already logged for the current split

        On success:
        - adds the ids to the logged_input_ids for the current split
        """
        split = self.split_name
        exc = (
            "If you've re-run a block of code or notebook cell that logs model "
            "outputs, that could be the cause. Try reinitializing with `dq.init` "
            "to clear your local environment, and then logging your data again. Call "
            "`dq.enable_galileo_verbose()` to see the duplicate IDs"
        )
        id_set = set(ids)
        if len(id_set) != len(ids):
            exc = "It seems you do not have unique ids in this logged data. " + exc
            if galileo_verbose_logging():
                dups = {k: v for k, v in Counter(ids).items() if v > 1}
                exc += f"split:{split}, dup ids and counts: {dups}"
            raise GalileoException(exc)
        # This means some logged ids were already logged!
        if len(id_set - self.logger_config.logged_input_ids[split]) != len(ids):
            exc = "Some ids in this dataset were already logged for this split. " + exc
            if galileo_verbose_logging():
                overlapping = self.logger_config.logged_input_ids[split].intersection(
                    id_set
                )
                exc += f"split:{split}, overlapping ids: {overlapping}"
            raise GalileoException(exc)

        self.logger_config.logged_input_ids[split].update(ids)

    def add_ids_to_split(self, ids: List) -> None:
        if self.split:
            self.logger_config.idx_to_id_map[str(self.split)].extend(ids)

    def log(self) -> None:
        """Writes input data to disk in .galileo/logs

        If input data already exist, append new data to existing input file.
        If the dataset is very large this function will be called multiple
        times for a given split.
        """
        self.validate_and_format()
        # E.g. /Users/username/.galileo/logs/proj-id/run-id
        write_input_dir = self.write_output_dir
        os.makedirs(write_input_dir, exist_ok=True)
        # E.g. /Users/username/.galileo/logs/proj-id/run-id/training
        os.makedirs(f"{self.input_data_path}/{self.split}", exist_ok=True)

        df = self._get_input_df()
        # Validates cloud size limit
        self.validate_data_size(df)

        ids = df["id"].tolist()
        self.validate_ids_for_split(ids)
        self.add_ids_to_split(ids)

        file_path = self.input_data_file()
        if self.log_export_progress:
            with vaex.progress.tree("vaex", title=f"Logging {len(df)} samples"):
                df.export(file_path)
        else:
            df.export(file_path)

        df.close()
        self.logger_config.input_data_logged[str(self.split)] += 1

    @property
    def support_data_embs(self) -> bool:
        return True

    def upload(
        self, last_epoch: Optional[int] = None, create_data_embs: bool = False
    ) -> None:
        """
        Iterates through all of each splits children folders [data/emb/prob] for each
        inference name / epoch, concatenates all of the files with vaex, and uploads
        them to a single file in minio

        If create_data_embs is True, this will also run an off the shelf transformer
        and upload those text embeddings alongside the models finetuned embeddings
        """
        # For linting
        assert (
            config.current_project_id and config.current_run_id
        ), "You must call dq.init and train a model before calling finish"
        ThreadPoolManager.wait_for_threads()
        self.check_for_logging_failures()
        print("☁️ Uploading Data")
        object_store = ObjectStore()
        proj_run = f"{config.current_project_id}/{config.current_run_id}"
        location = f"{self.LOG_FILE_DIR}/{proj_run}"

        if cuml_available():
            apply_umap_to_embs(location, last_epoch)
        else:
            print(
                "CuML libraries not found, running standard process. "
                "For faster Galileo processing, consider installing\n"
                "`pip install 'dataquality[cuda]' --extra-index-url="
                "https://pypi.ngc.nvidia.com/`"
            )

        if cuml_available() and create_data_embs and self.support_data_embs:
            print("Creating and uploading data embeddings")
            upload_umap_data_embs(
                config.current_project_id,
                config.current_run_id,
                self.input_data_path,
                location,
                last_epoch,
            )
            # We have already created them here, so don't try again later
            create_data_embs = False

        import pdb; pdb.set_trace()
        for split in Split.get_valid_attributes():
<<<<<<< HEAD
            split_loc = f"{location}/{split}"
            in_frame_path = f"{self.input_data_path}/{split}"
            input_logged = os.path.exists(in_frame_path)
            output_logged = os.path.exists(split_loc)
            import pdb; pdb.set_trace()
            if not output_logged:
                continue
            if not input_logged:
                warnings.warn(
                    f"There was output data logged for split {split} but no input data "
                    "logged. Skipping upload for this split as there are no samples "
                    "to join to.",
                    GalileoWarning,
                )
                continue
            in_frame_split = vaex.open(f"{in_frame_path}/*.arrow")
            in_frame_split = self.convert_large_string(in_frame_split)
            import pdb; pdb.set_trace()
            self.upload_split(
                object_store,
                in_frame_split,
                split,
                split_loc,
                last_epoch,
                create_data_embs,
=======
            self._upload_split(
                location, split, object_store, last_epoch, create_data_embs
            )

    def _upload_split(
        self,
        location: str,
        split: str,
        object_store: ObjectStore,
        last_epoch: Optional[int],
        create_data_embs: bool,
    ) -> None:
        split_loc = f"{location}/{split}"
        in_frame_path = f"{self.input_data_path}/{split}"
        input_logged = os.path.exists(in_frame_path)
        output_logged = os.path.exists(split_loc)
        if not output_logged:
            return
        if not input_logged:
            warnings.warn(
                f"There was output data logged for split {split} but no input data "
                "logged. Skipping upload for this split as there are no samples "
                "to join to.",
                GalileoWarning,
>>>>>>> 6e78bfef
            )
            return
        in_frame_split = vaex.open(f"{in_frame_path}/*.arrow")
        in_frame_split = self.convert_large_string(in_frame_split)
        self.upload_split(
            object_store,
            in_frame_split,
            split,
            split_loc,
            last_epoch,
            create_data_embs,
        )
        in_frame_split.close()
        _shutil_rmtree_retry(in_frame_path)
        gc.collect()

    @classmethod
    def create_and_upload_data_embs(
        cls, df: DataFrame, split: str, epoch_or_inf: str
    ) -> None:
        """Uploads off the shelf data embeddings for a split"""
        object_store = ObjectStore()
        df_copy = df.copy()
        data_embs = create_data_embs_df(df_copy)
        proj_run_split = f"{config.current_project_id}/{config.current_run_id}/{split}"
        minio_file = f"{proj_run_split}/{epoch_or_inf}/{DATA_EMB_PATH}"
        # And upload
        object_store.create_project_run_object_from_df(data_embs, minio_file)

    def convert_large_string(self, df: DataFrame) -> DataFrame:
        """Cast regular string to large_string for the text column

        Arrow strings have a max size of 2GB, so in order to export to hdf5 and
        join the strings in the text column, we upcast to a large string.

        We only do this for types that write to HDF5 files
        """
        df_copy = df.copy()
        # Characters are each 1 byte. If more bytes > max, it needs to be large_string
        text_bytes = df_copy["text"].str.len().sum()
        if text_bytes > self.STRING_MAX_SIZE_B:
            df_copy["text"] = df_copy['astype(text, "large_string")']
        return df_copy

    @classmethod
    def upload_split(
        cls,
        object_store: ObjectStore,
        in_frame: DataFrame,
        split: str,
        split_loc: str,
        last_epoch: Optional[int] = None,
        create_data_embs: bool = False,
    ) -> None:
        epochs_or_infs = os.listdir(split_loc)
        epochs_or_infs = sorted(
            epochs_or_infs, key=lambda i: int(i) if split != Split.inference else i
        )
        # last_epoch is inclusive
        last_epoch = last_epoch + 1 if last_epoch else last_epoch
        # If set, last_epoch will only let you upload to and including the provided
        # epoch value, nothing more.
        # If None, then slicing a list [:None] will include all values
        epochs_or_infs = epochs_or_infs[:last_epoch]

        largest_epoch = epochs_or_infs[-1]

        # For each inference name or epoch of the given split
        for epoch_or_inf in tqdm(
            epochs_or_infs,
            total=len(epochs_or_infs),
            desc=split,
            file=sys.stdout,
        ):
            input_batch = in_frame.copy()
            prob_only = cls.prob_only(epochs_or_infs, split, epoch_or_inf, last_epoch)
            if split == Split.inference:
                input_batch = filter_df(input_batch, "inference_name", epoch_or_inf)
                if not len(input_batch):
                    warnings.warn(
                        "There was output data logged for inference_name "
                        f"{epoch_or_inf} but no input data logged. Skipping upload for "
                        "this inference run as there are no samples to join to.",
                        GalileoWarning,
                    )
                    continue
            if create_data_embs and (
                split == Split.inference or epoch_or_inf == largest_epoch
            ):
                name = f"{split}/{epoch_or_inf}" if split == Split.inference else split
                print(f"Creating and uploading data embeddings for {name}")
                cls.create_and_upload_data_embs(input_batch, split, epoch_or_inf)

            dir_name = f"{split_loc}/{epoch_or_inf}"
            in_out_frames = cls.create_in_out_frames(
                input_batch, dir_name, prob_only, split, epoch_or_inf
            )
            cls.upload_in_out_frames(object_store, in_out_frames, split, epoch_or_inf)

    @classmethod
    def create_in_out_frames(
        cls,
        in_frame: DataFrame,
        dir_name: str,
        prob_only: bool,
        split: str,
        epoch_or_inf: Union[str, int],
    ) -> BaseLoggerDataFrames:
        """Formats the input data and model output data

        In this step, we concatenate the many hdf5 files created during model training
        and logging. We log those in threaded processes, and here we combine them
        into a single hdf5 file that vaex can read into a dataframe

        :param in_frame: the input dataframe
        :param dir_name: The directory of all of the output hdf5 files
        :param prob_only: If we are only uploading probability data. We only upload
            probability data for all epochs except the last one (we dont use cross-epoch
            embeddings currently, so we dont log them)
        :param split: The split we are logging for
        :param epoch_or_inf: The epoch or inference name we are logging for
        """
        out_frame = get_output_df(dir_name, prob_only, split, epoch_or_inf)
        epoch_or_inf_name = "inference_name" if split == Split.inference else "epoch"
        return cls.process_in_out_frames(
            in_frame, out_frame, prob_only, epoch_or_inf_name, split
        )

    @classmethod
    def process_in_out_frames(
        cls,
        in_frame: DataFrame,
        out_frame: DataFrame,
        prob_only: bool,
        epoch_or_inf_name: str,
        split: str,
    ) -> BaseLoggerDataFrames:
        """Processes input and output dataframes from logging

        Validates uniqueness of IDs in the output dataframe
        Joins inputs and outputs
        Splits the dataframes into prob, emb, and data for uploading to minio

        :param in_frame: The input dataframe
        :param out_frame: The model output dataframe
        :param prob_only: If we are only uploading probabilities, or everything
        :param epoch_or_inf_name: The epoch or inference name we are uploading for
        """
        validate_unique_ids(out_frame, epoch_or_inf_name)
        in_out = _join_in_out_frames(in_frame, out_frame)

        dataframes = cls.separate_dataframe(in_out, prob_only, split)
        # These df vars will be used in upload_in_out_frames
        dataframes.emb.set_variable("skip_upload", prob_only)
        dataframes.data.set_variable("skip_upload", prob_only)
        epoch_inf_val = out_frame[[epoch_or_inf_name]][0][0]
        dataframes.prob.set_variable("progress_name", str(epoch_inf_val))

        return dataframes

    @classmethod
    def upload_in_out_frames(
        cls,
        object_store: ObjectStore,
        in_out_frames: BaseLoggerDataFrames,
        split: str,
        epoch_or_inf: Union[str, int],
    ) -> None:
        proj_run = f"{config.current_project_id}/{config.current_run_id}"

        prob = in_out_frames.prob
        emb = in_out_frames.emb
        data_df = in_out_frames.data

        epoch_inf = prob.variables.pop(DFVar.progress_name, "")

        name = "inf_name" if split == Split.inference else "epoch"
        desc = f"{split} ({name}={epoch_inf})"

        for data_folder, df_obj in tqdm(
            zip(DATA_FOLDERS, [emb, prob, data_df]),
            total=3,
            desc=desc,
            leave=False,
            file=sys.stdout,
        ):
            if df_obj.variables.get(DFVar.skip_upload):
                continue
            ext = cls.DATA_FOLDER_EXTENSION[data_folder]
            minio_file = (
                f"{proj_run}/{split}/{epoch_or_inf}/{data_folder}/{data_folder}.{ext}"
            )
            cls._handle_numpy_types(df=df_obj)
            object_store.create_project_run_object_from_df(
                df=df_obj, object_name=minio_file
            )

    @classmethod
    def _handle_numpy_types(cls, df: DataFrame) -> None:
        """Casts everything to float/int 32"""
        for col, dt in zip(df.get_column_names(), df.dtypes):
            if dt == "float" and dt != "float32":
                df[col] = df[col].astype("float32")
            elif dt == "int" and dt != "int32":
                df[col] = df[col].astype("int32")

    @classmethod
    def prob_only(
        cls,
        epochs: List[str],
        split: str,
        epoch_or_inf_name: Union[int, str],
        last_epoch: Optional[int],
    ) -> bool:
        """Determines if we are only uploading probabilities

        For all epochs that aren't the last 2 (early stopping), we only want to
        upload the probabilities (for DEP calculation).
        """
        if split == Split.inference:  # Inference doesn't have DEP
            return False

        # If split is not inference, epoch_or_inf must be epoch
        epoch = int(epoch_or_inf_name)
        max_epoch_for_split = max([int(i) for i in epochs])
        if last_epoch is not None:
            max_epoch_for_split = min(max_epoch_for_split, last_epoch)
        return bool(epoch < max_epoch_for_split - 1)

    def validate_and_format(self) -> None:
        """Validates the logger

        Ensures that self.split is set, or sets it to the current split
        from the logger_config.

        Each child also defines an additional validate method that is called
        """
        self.set_split_epoch()

    @classmethod
    @abstractmethod
    def validate_labels(cls) -> None:
        ...

    def validate_metadata(self, batch_size: int) -> None:
        if len(self.meta.keys()) > self.MAX_META_COLS:
            warnings.warn(
                f"You can only log up to {self.MAX_META_COLS} metadata attrs. "
                f"The first {self.MAX_META_COLS} will be logged only.",
                GalileoWarning,
            )
        # When logging metadata columns, if the user breaks a rule, don't fail
        # completely, just warn them and remove that metadata column
        # Cast to list for in-place dictionary mutation
        reserved_keys = BaseLoggerAttributes.get_valid()
        valid_meta_cols = []
        for key, values in list(self.meta.items()):
            # Key must not override a default
            if key in reserved_keys:
                warnings.warn(
                    f"Metadata column names must not override default values "
                    f"{reserved_keys}. Metadata field {key} "
                    f"will be removed.",
                    GalileoWarning,
                )
                continue
            bad_prefixes = ["galileo", "prob", "gold", "pred"]
            for bad_start in bad_prefixes:
                if key.startswith(bad_start):
                    warnings.warn(
                        "Metadata name must not start with the following "
                        f"prefixes: (galileo_, prob_, gold_. Won't log {key}",
                        GalileoWarning,
                    )
                    continue
            # Must be the same length as input
            if len(values) != batch_size:
                warnings.warn(
                    f"Expected {batch_size} values for key {key} but got "
                    f"{len(values)}. Will not log this metadata column.",
                    GalileoWarning,
                )
                continue
            # Values must be a point, not an iterable
            valid_types = (str, int, float, np.floating, np.integer)
            invalid_values = filter(lambda t: not isinstance(t, valid_types), values)
            bad_val = next(invalid_values, None)
            if bad_val:
                warnings.warn(
                    f"Metadata column {key} has one or more invalid values {bad_val} "
                    f"of type {type(bad_val)}.",
                    GalileoWarning,
                )
                continue
            valid_meta_cols.append(key)

        def valid_str_col(df: DataFrame, key: str) -> bool:
            """Valid str col checks length of longest str in metadata col"""
            if df[key].dtype != "string":
                return True

            max_str_len = df[key].str.len().max()
            if max_str_len > self.MAX_DOC_LEN:
                warnings.warn(
                    f"Metadata column {key} has one or more strings that are longer "
                    f"than max document length of {self.MAX_DOC_LEN} characters. "
                    "Will not log this metadata column.",
                    GalileoWarning,
                )
                return False
            if max_str_len > self.MAX_STR_LEN:
                if len(self.logger_config.metadata_documents) >= self.LIMIT_NUM_DOCS:
                    warnings.warn(
                        "You have already logged limit of 3 document columns. A "
                        "document column is a column that has max str length between"
                        f"1,000 and 10,000 characters. Metadata column {key} has one "
                        f"or more strings that are longer than {self.MAX_STR_LEN} "
                        "characters. Will not log this metadata column.",
                        GalileoWarning,
                    )
                    return False
                else:
                    self.logger_config.metadata_documents.add(key)

            return True

        df: DataFrame = vaex.from_dict(
            {k: v for k, v in self.meta.items() if k in valid_meta_cols}
        )
        valid_meta_cols = [k for k in valid_meta_cols if valid_str_col(df, k)]
        valid_meta_cols = valid_meta_cols[: self.MAX_META_COLS]  # Take first 25
        self.meta = {k: v for k, v in self.meta.items() if k in valid_meta_cols}

    @staticmethod
    def get_data_logger_attr(cls: object) -> str:
        """
        Returns the attribute that corresponds to the logger in the class.
        This assumes only 1 logger object exists in the class

        :param cls: The class
        :return: The attribute name
        """
        for attr in dir(cls):
            member_class = getattr(cls, attr)
            if isinstance(member_class, BaseGalileoDataLogger):
                return attr
        raise AttributeError("No data logger attribute found!")

    @classmethod
    @abstractmethod
    def separate_dataframe(
        cls, df: DataFrame, prob_only: bool = False, split: Optional[str] = None
    ) -> BaseLoggerDataFrames:
        ...

    def validate_kwargs(self, kwargs: Dict) -> None:
        """Raises if a function that shouldn't get kwargs gets any"""
        if kwargs.keys():
            raise GalileoException(f"Unexpected arguments: {tuple(kwargs.keys())}")

    @abstractmethod
    def _get_input_df(self) -> DataFrame:
        ...

    @classmethod
    def set_tagging_schema(cls, tagging_schema: TaggingSchema) -> None:
        """Sets the tagging schema, if applicable. Must be implemented by child"""
        raise GalileoException(f"Cannot set tagging schema for {cls.__logger_name__}")

    def validate_data_size(self, df: DataFrame) -> None:
        """Validates that the data size is within the limits of Galileo Cloud

        If the data size is too large, a warning is raised.
        """
        if not is_galileo_cloud():
            return
        samples_logged = len(df)
        path_to_logged_data = f"{self.input_data_path}/*/*arrow"
        if glob.glob(path_to_logged_data):
            samples_logged += len(vaex.open(f"{self.input_data_path}/*/*arrow"))
        nrows = BaseGalileoDataLogger.MAX_DATA_SIZE_CLOUD
        if samples_logged > nrows:
            warnings.warn(
                f"⚠️ Hey there! You've logged over {nrows} rows in your input data. "
                f"Galileo Cloud only supports up to {nrows} rows. "
                "If you are using larger datasets, you may see degraded performance. "
                "Please email us at team@rungalileo.io if you have any questions.",
                GalileoWarning,
            )<|MERGE_RESOLUTION|>--- conflicted
+++ resolved
@@ -248,35 +248,7 @@
             # We have already created them here, so don't try again later
             create_data_embs = False
 
-        import pdb; pdb.set_trace()
         for split in Split.get_valid_attributes():
-<<<<<<< HEAD
-            split_loc = f"{location}/{split}"
-            in_frame_path = f"{self.input_data_path}/{split}"
-            input_logged = os.path.exists(in_frame_path)
-            output_logged = os.path.exists(split_loc)
-            import pdb; pdb.set_trace()
-            if not output_logged:
-                continue
-            if not input_logged:
-                warnings.warn(
-                    f"There was output data logged for split {split} but no input data "
-                    "logged. Skipping upload for this split as there are no samples "
-                    "to join to.",
-                    GalileoWarning,
-                )
-                continue
-            in_frame_split = vaex.open(f"{in_frame_path}/*.arrow")
-            in_frame_split = self.convert_large_string(in_frame_split)
-            import pdb; pdb.set_trace()
-            self.upload_split(
-                object_store,
-                in_frame_split,
-                split,
-                split_loc,
-                last_epoch,
-                create_data_embs,
-=======
             self._upload_split(
                 location, split, object_store, last_epoch, create_data_embs
             )
@@ -301,7 +273,6 @@
                 "logged. Skipping upload for this split as there are no samples "
                 "to join to.",
                 GalileoWarning,
->>>>>>> 6e78bfef
             )
             return
         in_frame_split = vaex.open(f"{in_frame_path}/*.arrow")
