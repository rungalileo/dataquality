--- conflicted
+++ resolved
@@ -482,10 +482,6 @@
         emb = df_copy[emb_cols]
         data_df = df_copy[other_cols]
         return BaseLoggerDataFrames(prob=prob, emb=emb, data=data_df)
-<<<<<<< HEAD
-        return prob, emb, data_df
-=======
->>>>>>> 6984d924
 
     @classmethod
     def _get_prob_cols(cls) -> List[str]:
