import os
from collections import defaultdict
from typing import Any, Dict, List, Optional, Union

import pandas as pd
import vaex

from dataquality.clients.objectstore import ObjectStore
from dataquality.core._config import config
from dataquality.exceptions import GalileoException
from dataquality.loggers.data_logger.base_data_logger import (
    BaseGalileoDataLogger,
    DataSet,
    MetasType,
)
from dataquality.loggers.logger_config.semantic_segmentation import (
    SemanticSegmentationLoggerConfig,
    semantic_segmentation_logger_config,
)
from dataquality.schemas import __data_schema_version__
from dataquality.schemas.semantic_segmentation import SemSegCols
from dataquality.schemas.split import Split
from dataquality.utils.vaex import get_output_df

# smaller than ITER_CHUNK_SIZE from base_data_logger because very large chunks
# containing image data often won't fit in memory

ITER_CHUNK_SIZE_IMAGES = 1000


class SemanticSegmentationDataLogger(BaseGalileoDataLogger):
    __logger_name__ = "semantic_segmentation"
    logger_config: SemanticSegmentationLoggerConfig = (
        semantic_segmentation_logger_config
    )

    def __init__(
        self,
        texts: Optional[List[str]] = None,
        labels: Optional[List[int]] = None,
        ids: Optional[List[int]] = None,
        split: Optional[str] = None,
        meta: Optional[MetasType] = None,
        inference_name: Optional[str] = None,
    ) -> None:
        super().__init__(
            meta=meta,
        )

    def log_dataset(
        self,
        dataset: DataSet,
        *,
        batch_size: int = ITER_CHUNK_SIZE_IMAGES,
        image: Union[str, int] = SemSegCols.image,
        id: Union[str, int] = SemSegCols.id,
        split: Optional[Split] = None,
<<<<<<< HEAD
        inference_name: Optional[str] = None,
        meta: Optional[List[Union[str, int]]] = None,
=======
        meta: Union[List[str], List[int], None] = None,
>>>>>>> 6ef97488
        **kwargs: Any,
    ) -> None:
        self.validate_kwargs(kwargs)
        self.split = split
        self.inference_name = inference_name
        meta = meta or []

        if not isinstance(dataset, dict):
            raise GalileoException(
                f"Dataset must be a dict for Semantic Segmentation, "
                f"but got type {type(dataset)}"
            )

        column_map = {
            id: SemSegCols.id,
            image: SemSegCols.image,
        }
        for old_key, new_key in column_map.items():
            if old_key in dataset:
                dataset[new_key] = dataset.pop(old_key)

        metas = defaultdict(list)
        for meta_col in meta:
            metas[meta_col].append(self._convert_tensor_to_py(dataset[meta_col]))
        self._log_dict(dataset, meta=metas, split=split, inference_name=inference_name)

    def _log_dict(
        self,
        d: Dict,
        meta: Dict,
        split: Optional[Split] = None,
        inference_name: Optional[str] = None,
    ) -> None:
        self.log_image_samples(
            images=d[SemSegCols.image],
            ids=d[SemSegCols.id],
            split=split,
            meta=meta,
            inference_name=inference_name,
        )

    def log_image_samples(
        self,
        *,
        images: List[str],
        ids: List[int],
        split: Optional[Split] = None,
        inference_name: Optional[str] = None,
        meta: Optional[MetasType] = None,
        **kwargs: Any,  # For typing
    ) -> None:
        """Log input samples for OD"""
        self.validate_kwargs(kwargs)
        self.images = images
        self.ids = ids
        self.split = split
        self.inference_name = inference_name
        self.meta = meta or {}
        self.log()

    def _get_input_df(self) -> vaex.DataFrame:
        df_len = len(self.ids)
        inp = dict(
            id=self.ids,
            image=self.images,
            split=[Split(self.split).value] * df_len,
            data_schema_version=[__data_schema_version__] * df_len,
            **self.meta,
        )
        if self.split == Split.inference:
            inp["inference_name"] = [self.inference_name] * df_len

        return vaex.from_pandas(pd.DataFrame(inp))

    def upload_split(
        self,
        location: str,
        split: str,
        object_store: ObjectStore,
        last_epoch: Optional[int],
        create_data_embs: bool,
    ) -> None:
        split_loc = f"{location}/{split}"
        output_logged = os.path.exists(split_loc)
        if not output_logged:
            return
        dir_name = f"{split_loc}/0"
        out_frame = get_output_df(
            dir_name,
            prob_only=False,
            split=split,
            epoch_or_inf=0,  # For SemSeg we only have one epoch, the final pass
        )
        if "id" not in out_frame.get_column_names():
            out_frame["id"] = vaex.vrange(0, len(out_frame), dtype="int")
        minio_file = f"{self.proj_run}/{split}/data/data.hdf5"
        object_store.create_project_run_object_from_df(
            df=out_frame,
            object_name=minio_file,
            bucket_name=config.results_bucket_name,
        )<|MERGE_RESOLUTION|>--- conflicted
+++ resolved
@@ -55,18 +55,13 @@
         image: Union[str, int] = SemSegCols.image,
         id: Union[str, int] = SemSegCols.id,
         split: Optional[Split] = None,
-<<<<<<< HEAD
         inference_name: Optional[str] = None,
-        meta: Optional[List[Union[str, int]]] = None,
-=======
         meta: Union[List[str], List[int], None] = None,
->>>>>>> 6ef97488
         **kwargs: Any,
     ) -> None:
         self.validate_kwargs(kwargs)
         self.split = split
         self.inference_name = inference_name
-        meta = meta or []
 
         if not isinstance(dataset, dict):
             raise GalileoException(
@@ -83,7 +78,7 @@
                 dataset[new_key] = dataset.pop(old_key)
 
         metas = defaultdict(list)
-        for meta_col in meta:
+        for meta_col in meta or []:
             metas[meta_col].append(self._convert_tensor_to_py(dataset[meta_col]))
         self._log_dict(dataset, meta=metas, split=split, inference_name=inference_name)
 
