--- conflicted
+++ resolved
@@ -132,8 +132,7 @@
         for feature in self.feature_names:
             validate_name(feature)
 
-<<<<<<< HEAD
-=======
+
         if not self.logger_config.feature_importances and hasattr(
             self.model, "feature_importances_"
         ):
@@ -141,7 +140,6 @@
                 zip(self.feature_names, self.model.feature_importances_.tolist())
             )
 
->>>>>>> 937345e4
         self.set_probs()
         self.save_feature_importances()
 
@@ -159,17 +157,9 @@
 
         Assumes the model is fit
         """
-<<<<<<< HEAD
-        suffix = "must be set before saving feature importances"
-        assert self.model, f"Model {suffix}"
-        assert self.feature_names, f"Feature names {suffix}"
-        assert config.current_project_id, f"Project ID {suffix}"
-        assert config.current_run_id, f"Run ID {suffix}"
-=======
         template = " {inp} must be set before saving feature importances"
         assert config.current_project_id, print(template.format(inp="Project ID"))
         assert config.current_run_id, print(template.format(inp="Run ID"))
->>>>>>> 937345e4
 
         api_client.set_metric_for_run(
             config.current_project_id,
@@ -178,11 +168,7 @@
                 "key": "feature_importances",
                 "value": 0,
                 "epoch": 0,
-<<<<<<< HEAD
-                "extra": dict(zip(self.feature_names, self.model.feature_importances_)),
-=======
                 "extra": self.logger_config.feature_importances,
->>>>>>> 937345e4
             },
         )
 
