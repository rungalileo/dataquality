import hashlib
import os
import tempfile
from typing import Any, Dict, List, Optional, Union

import pandas as pd
<<<<<<< HEAD
import vaex
=======
import pyarrow as pa
import pyarrow.parquet as pq
>>>>>>> 38086065
from PIL.Image import Image
from vaex.dataframe import DataFrame

from dataquality import config
from dataquality.exceptions import GalileoException
from dataquality.loggers.data_logger.base_data_logger import DataSet, MetasType
from dataquality.loggers.data_logger.text_classification import (
    TextClassificationDataLogger,
)
from dataquality.loggers.logger_config.image_classification import (
    ImageClassificationLoggerConfig,
    image_classification_logger_config,
)
from dataquality.schemas.dataframe import BaseLoggerDataFrames
from dataquality.schemas.split import Split
<<<<<<< HEAD
from dataquality.utils.cv import _upload_image_df_to_project
=======
from dataquality.utils.cv import _upload_image_parquet_to_project
>>>>>>> 38086065

# smaller than ITER_CHUNK_SIZE from base_data_logger because very large chunks
# containing image data often won't fit in memory
from dataquality.utils.vaex import validate_unique_ids

ITER_CHUNK_SIZE_IMAGES = 10000


class ImageClassificationDataLogger(TextClassificationDataLogger):
    __logger_name__ = "image_classification"
    logger_config: ImageClassificationLoggerConfig = image_classification_logger_config

    DATA_FOLDER_EXTENSION = {"emb": "hdf5", "prob": "hdf5", "data": "arrow"}

    def __init__(
        self,
        texts: Optional[List[str]] = None,
        labels: Optional[List[str]] = None,
        ids: Optional[List[int]] = None,
        split: Optional[str] = None,
        meta: Optional[MetasType] = None,
        inference_name: Optional[str] = None,
    ) -> None:
        super().__init__(
            texts=texts,
            labels=labels,
            ids=ids,
            split=split,
            meta=meta,
            inference_name=inference_name,
        )

    def convert_large_string(self, df: DataFrame) -> DataFrame:
        """We override to avoid doing the computation to check if the text is over 2GB

        Because this is CV, almost certainly the text will be over the limit, and for
        really big ones, the computation gets very long (and seems to actually use
        some memory). We just assume it's over the limit (which is safe) and export
        """
        df["text"] = df['astype(text, "large_string")']
        return df

    def _prepare_pandas(
        self,
        dataset: pd.DataFrame,
        imgs_location_colname: Optional[str],
        imgs_colname: Optional[str],
        imgs_dir: Optional[str],
    ) -> pd.DataFrame:
        imgs_dir = imgs_dir or ""

        process_col = imgs_location_colname or imgs_colname

        # PIL images in a DataFrame column - weird, but we'll allow it
        if imgs_colname is not None:
            example = dataset[imgs_colname].values[0]
            if not isinstance(example, Image):
                raise GalileoException(
                    f"Got imgs_colname={repr(imgs_colname)}, but that "
                    "dataset column does not contain images. If you have "
                    "image paths, pass imgs_location_colname instead."
                )

<<<<<<< HEAD
        # Create a list of dictionaries where each dictionary represents a file
        file_list = dataset[process_col].tolist()
        if imgs_location_colname is not None:
            # image paths
            file_list = [
                os.path.join(imgs_dir, f)
                for f in dataset[imgs_location_colname].tolist()
            ]

        # Define a function to read the bytes from a file and
        # return a dictionary with the file path and bytes
        project_id = config.current_project_id

        def load_bytes_from_file(file_path: str) -> Dict[str, Union[str, bytes]]:
            with open(file_path, "rb") as f:
                img = f.read()
                hash = hashlib.md5(img).hexdigest()
                ext = os.path.splitext(file_path)[1]
                return {
                    "file_path": file_path,
                    "bytes": img,
                    "hash": hash,
                    "id": f"{project_id}/{hash}{ext}",
                }

        # Map the list of file paths to a list
        # of dictionaries with the file path and bytes
        # Write the dataset to an arrow file
        with tempfile.NamedTemporaryFile(suffix=".arrow") as temp_file:
            df = vaex.from_records(
                list(map(load_bytes_from_file, [f for f in file_list]))
            )
            df[["file_path", "bytes", "hash"]].export(temp_file.name)
            _upload_image_df_to_project(temp_file.name, project_id)
            dataset["text"] = df["id"].to_numpy()
=======
        # Define the schema for the dataset
        schema = pa.schema(
            [
                ("file_path", pa.string()),
                ("bytes", pa.binary()),
                ("hash", pa.string()),
            ]
        )
>>>>>>> 38086065

        # Create a list of dictionaries where each dictionary represents a file
        file_list = dataset[process_col].tolist()
        if imgs_location_colname is not None:
            # image paths
            file_list = [
                os.path.join(imgs_dir, f)
                for f in dataset[imgs_location_colname].tolist()
            ]

        # Define a function to read the bytes from a file and
        # return a dictionary with the file path and bytes
        def load_bytes_from_file(file_path: str) -> Dict[str, Union[str, bytes]]:
            with open(file_path, "rb") as f:
                img = f.read()
                return {
                    "file_path": file_path,
                    "bytes": img,
                    "hash": hashlib.md5(img).hexdigest(),
                }

        # Map the list of file paths to a list
        # of dictionaries with the file path and bytes
        byte_list = map(load_bytes_from_file, [f for f in file_list])
        # Create a BytesDataset from the RecordBatch
        pq_ds = pa.Table.from_pylist(list(byte_list), schema=schema)
        # Write the dataset to a Parquet file
        temp_name = tempfile.NamedTemporaryFile(suffix=".parquet")
        pq.write_table(pq_ds, temp_name.name, compression="snappy")
        _upload_image_parquet_to_project(parquet_path=temp_name.name)

        dataset["text"] = pq_ds["hash"].to_numpy()
        return dataset

    def _prepare_hf(
        self,
        dataset: DataSet,
        imgs_colname: Optional[str],
        imgs_location_colname: Optional[str],
        id_: str,
        # returns HF dataset, hard to express in mypy without
        # importing the datasets package
    ) -> Any:
        import datasets

        assert isinstance(dataset, datasets.Dataset)

        # Find the id column, or create it.
        if id_ not in dataset.column_names:
            dataset = dataset.add_column(name=id_, column=list(range(len(dataset))))

        if imgs_colname is not None:
            # HF datasets Image feature
            from dataquality.utils.hf_images import process_hf_image_feature_for_logging

            prepared = process_hf_image_feature_for_logging(dataset, imgs_colname)
        elif imgs_location_colname is not None:
            # file paths
            from dataquality.utils.hf_images import process_hf_image_paths_for_logging

            prepared = process_hf_image_paths_for_logging(
                dataset, imgs_location_colname
            )
        else:
            raise GalileoException(
                "Must provide one of imgs_colname or imgs_location_colname."
            )

        return prepared

    @classmethod
    def process_in_out_frames(
        cls,
        in_frame: DataFrame,
        out_frame: DataFrame,
        prob_only: bool,
        epoch_or_inf_name: str,
        split: str,
    ) -> BaseLoggerDataFrames:
        """We have to be careful with joins in the image datasets because of the string
        encoded images. They are too long and cause arrow offsets

        Override base to handle very large strings (the encoded images)

        There are a number of bugs (and open PRs) around this issue. PyArrow as a
        fundamental issue around strings over 2GB in size. They have a special datatype
        `large_string` for them, but that type is not robust.
        See https://issues.apache.org/jira/browse/ARROW-9773
        and https://issues.apache.org/jira/browse/ARROW-17828

        One such issue is the use of `.take` with arrays of large_strings. .take is
        both _not_ memory safe, and causes an ArrayOffSetOverFlow error
        (`pyarrow.lib.ArrowInvalid: offset overflow while concatenating arrays`)
        See https://github.com/vaexio/vaex/issues/2335
        and https://github.com/huggingface/datasets/issues/615

        The solution is to use `.slice` instead of `.take` - this creates a zero-memory
        copy, and does not cause the overflow.
        See https://github.com/huggingface/datasets/pull/645

        The issue is that vaex currently uses `.take` (because this didn't used to be
        an issue) when performing `join` operations. Because the join in vaex is lazy,
        the issue doesn't materialize until exporting. The true solution is for vaex to
        stop using take (I made a pr: https://github.com/vaexio/vaex/pull/2336)

        So we are careful to only join on the columns we need
        emb: "id", "emb"
        prob: "id", "gold", "prob"
        data: "id", "pred" + all the other cols not in emb or prob
        """
        validate_unique_ids(out_frame, epoch_or_inf_name)

        emb_cols = ["id"] if prob_only else ["id", "emb"]
        emb_df = out_frame[emb_cols]
        # The in_frame has gold, so we join with the out_frame to get the probabilities
        prob_df = out_frame.join(in_frame[["id", "gold"]], on="id")[
            cls._get_prob_cols()
        ]

        if prob_only:
            emb_df = out_frame[["id"]]
            data_df = out_frame[["id"]]
        else:
            emb_df = out_frame[["id", "emb"]]
            remove_cols = emb_df.get_column_names() + prob_df.get_column_names()

            # The data df needs pred, which is in the prob_df, so we join just on that
            # col
            # TODO: We should update runner processing so it can grab the pred from the
            #  prob_df on the server. This is confusing code
            data_cols = in_frame.get_column_names() + ["pred"]
            data_cols = ["id"] + [c for c in data_cols if c not in remove_cols]
            data_df = in_frame.join(out_frame[["id", "pred"]], on="id")[data_cols]

        dataframes = BaseLoggerDataFrames(prob=prob_df, emb=emb_df, data=data_df)

        # These df vars will be used in upload_in_out_frames
        dataframes.emb.set_variable("skip_upload", prob_only)
        dataframes.data.set_variable("skip_upload", prob_only)
        epoch_inf_val = out_frame[[epoch_or_inf_name]][0][0]
        dataframes.prob.set_variable("progress_name", str(epoch_inf_val))

        return dataframes

    def log_image_dataset(
        self,
        dataset: DataSet,
        *,
        imgs_colname: Optional[str] = None,
        imgs_location_colname: Optional[str] = None,
        imgs_dir: Optional[str] = None,
        batch_size: int = ITER_CHUNK_SIZE_IMAGES,
        id: str = "id",
        label: Union[str, int] = "label",
        split: Optional[Split] = None,
        meta: Optional[List[Union[str, int]]] = None,
        column_map: Optional[Dict[str, str]] = None,
    ) -> Any:
        if imgs_colname is None and imgs_location_colname is None:
            raise GalileoException(
                "Must provide one of imgs_colname or imgs_location_colname."
            )
        column_map = column_map or {id: "id"}
        if isinstance(dataset, pd.DataFrame):
            dataset = dataset.rename(columns=column_map)
            dataset = self._prepare_pandas(
                dataset,
                imgs_colname=imgs_colname,
                imgs_location_colname=imgs_location_colname,
                imgs_dir=imgs_dir,
            )
        elif self.is_hf_dataset(dataset):
            dataset = self._prepare_hf(
                dataset,
                imgs_colname=imgs_colname,
                imgs_location_colname=imgs_location_colname,
                id_=id,
            )
        else:
            raise GalileoException(
                f"Dataset must be one of pandas or HF, but got {type(dataset)}"
            )
        self.log_dataset(
            dataset=dataset,
            batch_size=batch_size,
            text="text",
            id=id,
            label=label,
            split=split,
            meta=meta,
        )<|MERGE_RESOLUTION|>--- conflicted
+++ resolved
@@ -4,12 +4,9 @@
 from typing import Any, Dict, List, Optional, Union
 
 import pandas as pd
-<<<<<<< HEAD
-import vaex
-=======
 import pyarrow as pa
 import pyarrow.parquet as pq
->>>>>>> 38086065
+import vaex
 from PIL.Image import Image
 from vaex.dataframe import DataFrame
 
@@ -25,11 +22,7 @@
 )
 from dataquality.schemas.dataframe import BaseLoggerDataFrames
 from dataquality.schemas.split import Split
-<<<<<<< HEAD
-from dataquality.utils.cv import _upload_image_df_to_project
-=======
-from dataquality.utils.cv import _upload_image_parquet_to_project
->>>>>>> 38086065
+from dataquality.utils.cv import _write_image_bytes_to_objectstore
 
 # smaller than ITER_CHUNK_SIZE from base_data_logger because very large chunks
 # containing image data often won't fit in memory
@@ -86,6 +79,11 @@
         # PIL images in a DataFrame column - weird, but we'll allow it
         if imgs_colname is not None:
             example = dataset[imgs_colname].values[0]
+        process_col = imgs_location_colname or imgs_colname
+
+        # PIL images in a DataFrame column - weird, but we'll allow it
+        if imgs_colname is not None:
+            example = dataset[imgs_colname].values[0]
             if not isinstance(example, Image):
                 raise GalileoException(
                     f"Got imgs_colname={repr(imgs_colname)}, but that "
@@ -93,7 +91,6 @@
                     "image paths, pass imgs_location_colname instead."
                 )
 
-<<<<<<< HEAD
         # Create a list of dictionaries where each dictionary represents a file
         file_list = dataset[process_col].tolist()
         if imgs_location_colname is not None:
@@ -129,16 +126,6 @@
             df[["file_path", "bytes", "hash"]].export(temp_file.name)
             _upload_image_df_to_project(temp_file.name, project_id)
             dataset["text"] = df["id"].to_numpy()
-=======
-        # Define the schema for the dataset
-        schema = pa.schema(
-            [
-                ("file_path", pa.string()),
-                ("bytes", pa.binary()),
-                ("hash", pa.string()),
-            ]
-        )
->>>>>>> 38086065
 
         # Create a list of dictionaries where each dictionary represents a file
         file_list = dataset[process_col].tolist()
