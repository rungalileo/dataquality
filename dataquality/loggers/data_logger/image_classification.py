--- conflicted
+++ resolved
@@ -3,10 +3,7 @@
 import glob
 import os
 import tempfile
-<<<<<<< HEAD
 import warnings
-=======
->>>>>>> 1b76d2b4
 from typing import Any, Dict, List, Optional, Set, Tuple, Union
 
 import numpy as np
@@ -91,7 +88,7 @@
             # In _prepare_df_from_ImageFolder, we set a column GAL_LOCAL_IMAGES_PATHS
             # that maps to the local image path
             imgs_local_colname = GAL_LOCAL_IMAGES_PATHS
-<<<<<<< HEAD
+
         if imgs_local_colname is None and imgs_remote is None:
             raise GalileoException(
                 "Must provide imgs_local_colname or imgs_remote when using a df"
@@ -106,13 +103,6 @@
                 "The images will be uploaded to a remote object store (can be"
                 "slow). Provide remote paths to images to avoid this upload"
             )
-=======
-        else:
-            if imgs_local_colname is None and imgs_remote is None:
-                raise GalileoException(
-                    "Must provide imgs_local_colname or imgs_remote when using a df"
-                )
->>>>>>> 1b76d2b4
 
         # Get the column mapping and rename imgs_local and imgs_remote if required
         column_map = column_map or {id: "id"}
