<<<<<<< HEAD
from typing import Dict, List
=======
from threading import Thread
from typing import Dict
>>>>>>> 934c6c23

import numpy as np
from pydantic.error_wrappers import ValidationError

from dataquality import config
from dataquality.core.integrations.config import GalileoDataConfig, GalileoModelConfig
from dataquality.exceptions import GalileoException
from dataquality.loggers import JsonlLogger
from dataquality.schemas.jsonl_logger import JsonlInputLogItem, JsonlOutputLogItem
from dataquality.schemas.split import Split


class Logger:
    def __init__(self) -> None:
        self.jsonl_logger = JsonlLogger()


logger = Logger()


def log_input_data(data: Dict) -> None:
    """
    Function to log a single line of input data for a train/test/validation dataset.
    Use the log_batch_input_data instead to take advantage of threading.

    :param data: Dictionary of data attributes (input text, labels, and ids)
    :return: None
    """
    try:
        input_data = JsonlInputLogItem(**data)
    except ValidationError as e:
        raise e
    assert config.current_project_id is not None
    assert config.current_run_id is not None
    logger.jsonl_logger.write_input(
        config.current_project_id, config.current_run_id, input_data.dict()
    )


def _log_batch_input_data(data: GalileoDataConfig) -> None:
    """
    Threaded batch logger for Galileo input data. Used as target for
    log_batch_input_data

    :param data: GalileoDataConfig
    :return: None
    """
    try:
        data.validate()
    except AssertionError as e:
        raise GalileoException(e)
    ids = data.ids if data.ids else range(len(data.text))
    for idx, text, label in zip(ids, data.text, data.labels):
        log_input_data(
            {
                "id": idx,
                "text": text,
                "gold": str(label) if data.split != Split.inference else None,
                "split": data.split,
            }
        )


def log_batch_input_data(data: GalileoDataConfig) -> None:
    """
    First class function to log all input data in batch for a training/validation/test
    batch. Use log_batch_input_data instead of log_input_data to take advantage of
    multithreading and other validation support.

    :param data: GalileoDataConfig
    :return: None
    """
    try:
        in_thread = Thread(target=_log_batch_input_data, args=[data])
        in_thread.start()
    except Exception as e:
        raise GalileoException(e)


def log_model_output(data: Dict) -> None:
    """
    Function to log a single model output for a train/test/validation dataset.
    Use the log_model_outputs instead to take advantage of threading.

    :param data: Dictionary of model output (id, split, epoch, embeddings,
    probabilities and prediction)
    :return: None
    """
    try:
        output_data = JsonlOutputLogItem(**data)
    except ValidationError as e:
        raise e
    assert config.current_project_id is not None
    assert config.current_run_id is not None

    logger.jsonl_logger.write_output(
        config.current_project_id, config.current_run_id, output_data.dict()
    )


<<<<<<< HEAD
def set_labels_for_run(labels: List[str]) -> None:
    """
    Creates the mapping of the labels for the model to their respective indexes.

    :param labels: An ordered list of labels (ie ['dog','cat','fish']
    :return: None
    """
    config.labels = labels
    config.update_file_config()
=======
def _log_model_outputs(outputs: GalileoModelConfig) -> None:
    """
    Threaded child function for logging model outputs. Used as target for
    log_model_outputs

    :param outputs: GalileoModelConfig
    :return:
    """
    try:
        outputs.validate()
    except AssertionError as e:
        raise GalileoException(f"The provided GalileoModelConfig is invalid. {e}")
    for id, prob, emb in zip(outputs.ids, outputs.probs, outputs.emb):
        log_model_output(
            {
                "id": id,
                "epoch": outputs.epoch,
                "split": outputs.split,
                "emb": emb,
                "prob": prob,
                "pred": str(int(np.argmax(prob))),
            }
        )


def log_model_outputs(outputs: GalileoModelConfig) -> None:
    """
    First class function to log all model outputs in a training/validation/test
    batch. Use log_model_outputs instead of log_model_outputs to take advantage of
    multithreading and other validation support.

    :param outputs: GalileoModelConfig
    :return: None
    """
    try:
        out_thread = Thread(target=_log_model_outputs, args=[outputs])
        out_thread.start()
    except Exception as e:
        raise GalileoException(e)
>>>>>>> 934c6c23
<|MERGE_RESOLUTION|>--- conflicted
+++ resolved
@@ -1,9 +1,5 @@
-<<<<<<< HEAD
 from typing import Dict, List
-=======
 from threading import Thread
-from typing import Dict
->>>>>>> 934c6c23
 
 import numpy as np
 from pydantic.error_wrappers import ValidationError
@@ -104,7 +100,6 @@
     )
 
 
-<<<<<<< HEAD
 def set_labels_for_run(labels: List[str]) -> None:
     """
     Creates the mapping of the labels for the model to their respective indexes.
@@ -114,7 +109,8 @@
     """
     config.labels = labels
     config.update_file_config()
-=======
+
+
 def _log_model_outputs(outputs: GalileoModelConfig) -> None:
     """
     Threaded child function for logging model outputs. Used as target for
@@ -153,5 +149,4 @@
         out_thread = Thread(target=_log_model_outputs, args=[outputs])
         out_thread.start()
     except Exception as e:
-        raise GalileoException(e)
->>>>>>> 934c6c23
+        raise GalileoException(e)