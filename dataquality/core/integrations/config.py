--- conflicted
+++ resolved
@@ -155,12 +155,8 @@
         text: List[str] = None,
         labels: List[str] = None,
         ids: List[Union[int, str]] = None,
-<<<<<<< HEAD
-        split: Split = None,
+        split: str = None,
         **kwargs: Dict[str, List[Union[str, float, int]]],
-=======
-        split: str = None,
->>>>>>> d92959a4
     ) -> None:
         # Need to compare to None because they may be np arrays which cannot be
         # evaluated with bool directly
@@ -263,6 +259,7 @@
                     f"of type {type(bad_val)}. Only strings and numbers can be logged."
                 )
                 self.meta.pop(key)
+            # TODO - string values must be < MAX_STR_LEN characters
 
     def is_valid(self) -> bool:
         """
