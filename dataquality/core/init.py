--- conflicted
+++ resolved
@@ -28,39 +28,25 @@
 
 
 class InitManager:
-<<<<<<< HEAD
-=======
     @retry(
         wait=wait_exponential_jitter(initial=0.1, max=2),
         stop=stop_after_attempt(5),
         retry=retry_if_exception_type(GalileoException),
     )
->>>>>>> 4b1e8dde
     def get_or_create_project(
         self, project_name: str, is_public: bool
     ) -> Tuple[Dict, bool]:
         """Gets a project by name, or creates a new one if it doesn't exist.
 
         Returns:
-<<<<<<< HEAD
-            Tuple[Dict, bool]: The project and a boolean indicating if the project was created
-=======
             Tuple[Dict, bool]: The project and a boolean indicating if the project
             was created
->>>>>>> 4b1e8dde
         """
         project = api_client.get_project_by_name(project_name)
         created = False
         if not project:
-<<<<<<< HEAD
-            created = True
-            project = api_client.create_project(
-                project_name=project_name, is_public=is_public
-            )
-=======
             project = api_client.create_project(project_name, is_public=is_public)
             created = True
->>>>>>> 4b1e8dde
 
         visibility = "public" if is_public else "private"
         created_str = "new" if created else "existing"
@@ -78,13 +64,8 @@
         run = api_client.get_project_run_by_name(project_name, run_name)
         created = False
         if not run:
-<<<<<<< HEAD
-            created = True
-            run = api_client.create_run(project_name, run_name, task_type)
-=======
             run = api_client.create_run(project_name, run_name, task_type=task_type)
             created = True
->>>>>>> 4b1e8dde
 
         created_str = "new" if created else "existing"
         verb = "Creating" if created else "Fetching"
@@ -160,11 +141,6 @@
     _init = InitManager()
     task_type = BaseGalileoLogger.validate_task(task_type)
     config.task_type = task_type
-<<<<<<< HEAD
-    # _init.validate_name(project_name)
-    # _init.validate_name(run_name)
-=======
->>>>>>> 4b1e8dde
     if not project_name and run_name:
         # The user provided a run name and no project name. No good
         warnings.warn(
@@ -175,11 +151,6 @@
 
     project_name = _init.validate_name(project_name)
     run_name = _init.validate_name(run_name)
-<<<<<<< HEAD
-    proj_created = False
-    run_created = False
-=======
->>>>>>> 4b1e8dde
 
     project, proj_created = _init.get_or_create_project(project_name, is_public)
     run, run_created = _init.get_or_create_run(project_name, run_name, task_type)
@@ -193,17 +164,11 @@
     config.current_project_id = project["id"]
     config.current_run_id = run["id"]
 
-<<<<<<< HEAD
-    print(
-        f"🛰 Connected to {'new' if proj_created else 'existing'} project '{project_name}', "
-        f"and {'new' if run_created else 'existing'} run '{run_name}'."
-=======
     proj_created_str = "new" if proj_created else "existing"
     run_created_str = "new" if run_created else "existing"
     print(
         f"🛰 Connected to {proj_created_str} project '{project_name}', "
         f"and {run_created_str} run '{run_name}'."
->>>>>>> 4b1e8dde
     )
 
     config.update_file_config()
