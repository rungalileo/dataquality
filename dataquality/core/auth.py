import getpass
import os

import requests

from dataquality.clients.api import ApiClient
from dataquality.core._config import config
from dataquality.exceptions import GalileoException
from dataquality.utils.helpers import check_noop

GALILEO_AUTH_METHOD = "GALILEO_AUTH_METHOD"
api_client = ApiClient()


class _Auth:
    def email_login(self) -> None:
        username = os.getenv("GALILEO_USERNAME")
        password = os.getenv("GALILEO_PASSWORD")
        if not username or not password:
            username = input("📧 Enter your email:")
            password = getpass.getpass("🤫 Enter your password:")
        res = requests.post(
            f"{config.api_url}/login",
            data={
                "username": username,
                "password": password,
                "auth_method": "email",
            },
            headers={"X-Galileo-Request-Source": "dataquality_python_client"},
        )
        if res.status_code != 200:
            raise GalileoException(f"Issue authenticating: {res.json()['detail']}")

        access_token = res.json().get("access_token")
        config.token = access_token
        config.update_file_config()

    def token_login(self) -> None:
        print(
            (
                f"Go to {config.api_url.replace('api.','console.')}"
                " to generate a new API Key"
            )
        )
        access_token = input("🔐 Enter your API Key:")
        config.token = access_token
        config.update_file_config()


@check_noop
def login() -> None:
<<<<<<< HEAD
    if api_client.valid_current_user():
        print(f"✅ Already logged in as {config.current_user}!")
        print("Use logout() if you want to change users")

        return

=======
    """Log into your Galileo environment.

    The function will prompt your for an Authorization Token (api key) that you can
    access from the console.

    To skip the prompt for automated workflows, you can set `GALILEO_USERNAME`
    (your email) and GALILEO_PASSWORD if you signed up with an email and password
    """
>>>>>>> 2df07543
    print(f"📡 {config.api_url.replace('api.','console.')}")
    print("🔭 Logging you into Galileo\n")

    _auth = _Auth()
    if os.getenv("GALILEO_USERNAME") and os.getenv("GALILEO_PASSWORD"):
        _auth.email_login()
    else:
        _auth.token_login()

    current_user_email = api_client.get_current_user().get("email")
    if not current_user_email:
        return
    config.current_user = current_user_email
    config.update_file_config()
    print(f"🚀 You're logged in to Galileo as {current_user_email}!")


@check_noop
def logout() -> None:
    config.current_user = None
    config.token = None
    config.update_file_config()
    login()<|MERGE_RESOLUTION|>--- conflicted
+++ resolved
@@ -38,7 +38,7 @@
     def token_login(self) -> None:
         print(
             (
-                f"Go to {config.api_url.replace('api.','console.')}"
+                f"Go to {config.api_url.replace('api.','console.')}/get-token"
                 " to generate a new API Key"
             )
         )
@@ -49,14 +49,6 @@
 
 @check_noop
 def login() -> None:
-<<<<<<< HEAD
-    if api_client.valid_current_user():
-        print(f"✅ Already logged in as {config.current_user}!")
-        print("Use logout() if you want to change users")
-
-        return
-
-=======
     """Log into your Galileo environment.
 
     The function will prompt your for an Authorization Token (api key) that you can
@@ -65,7 +57,12 @@
     To skip the prompt for automated workflows, you can set `GALILEO_USERNAME`
     (your email) and GALILEO_PASSWORD if you signed up with an email and password
     """
->>>>>>> 2df07543
+    if api_client.valid_current_user():
+        print(f"✅ Already logged in as {config.current_user}!")
+        print("Use logout() if you want to change users")
+
+        return
+
     print(f"📡 {config.api_url.replace('api.','console.')}")
     print("🔭 Logging you into Galileo\n")
 
@@ -88,4 +85,4 @@
     config.current_user = None
     config.token = None
     config.update_file_config()
-    login()+    print("👋 You have logged out of Galileo")