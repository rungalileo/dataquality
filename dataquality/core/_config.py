import json
import os
import warnings
from enum import Enum
from pathlib import Path
from typing import Dict, Optional

import requests
from packaging import version
from pydantic import BaseModel
from pydantic.class_validators import validator
from pydantic.types import UUID4
from requests.exceptions import ConnectionError as ReqConnectionError

from dataquality import __version__ as dq_version
from dataquality.exceptions import GalileoException
from dataquality.schemas.route import Route
from dataquality.schemas.task_type import TaskType
from dataquality.utils.helpers import galileo_disabled

CLOUD_URL = "https://console.cloud.rungalileo.io"


class GalileoConfigVars(str, Enum):
    API_URL = "GALILEO_API_URL"
    CONSOLE_URL = "GALILEO_CONSOLE_URL"

    @staticmethod
    def get_config_mapping() -> Dict[str, Optional[str]]:
        return {i.name.lower(): os.environ.get(i.value) for i in GalileoConfigVars}

    @staticmethod
    def get_available_config_attrs() -> Dict[str, str]:
        return {
            i.name.lower(): os.environ.get(i.value, "")
            for i in GalileoConfigVars
            if os.environ.get(i.value)
        }

    @staticmethod
    def auto_init_vars_available() -> bool:
        return bool(os.getenv("GALILEO_API_URL"))


class ConfigData(str, Enum):
    DEFAULT_GALILEO_CONFIG_DIR = f"{os.environ.get('HOME', str(Path.home()))}/.galileo"
    DEFAULT_GALILEO_CONFIG_FILE = f"{DEFAULT_GALILEO_CONFIG_DIR}/config.json"


class Config(BaseModel):
    api_url: str
    token: Optional[str] = None
    current_user: Optional[str] = None
    current_project_id: Optional[UUID4] = None
    current_run_id: Optional[UUID4] = None
    task_type: Optional[TaskType] = None

    class Config:
        validate_assignment = True
        arbitrary_types_allowed = True
        underscore_attrs_are_private = True

    def update_file_config(self) -> None:
        config_json = self.dict()

        with open(ConfigData.DEFAULT_GALILEO_CONFIG_FILE.value, "w+") as f:
            f.write(json.dumps(config_json, default=str))

    @validator("api_url", pre=True, always=True, allow_reuse=True)
    def add_scheme(cls, v: str) -> str:
        if not v.startswith("http"):
            # api url needs the scheme
            v = f"http://{v}"
        return v


def url_is_localhost(url: str) -> bool:
    return any(["localhost" in url, "127.0.0.1" in url])


def set_platform_urls(console_url_str: str) -> None:
    if url_is_localhost(console_url_str):
        os.environ[GalileoConfigVars.API_URL] = "http://localhost:8088"
    else:
        # some urls are set up as "console-xxx.domain instead of console.xxx.domain
        sfx = "." if "console." in console_url_str else "-"
        api_url = console_url_str.replace(f"console{sfx}", f"api{sfx}").rstrip("/")
        api_url = f"https://{api_url}" if not api_url.startswith("http") else api_url
        api_url = api_url.replace("http://", "https://")
        _validate_api_url(console_url_str, api_url)
        os.environ[GalileoConfigVars.API_URL] = api_url


def _validate_api_url(console_url: str, api_url: str) -> None:
    """Ensures the api url is a valid one"""
    err_detail = (
        f"The provided console URL {console_url} is invalid or is not currently "
        "available. If you are sure this is correct, reach out to your admin.\n\n"
        "To change your console url, run: \n`os.environ['GALILEO_CONSOLE_URL']='URL'` "
        "and then \n`dq.configure()`"
        "\n\nDetail: {err}"
    )
    url = f"https://{api_url}" if not api_url.startswith("http") else api_url
    try:
        r = requests.get(f"{url}/{Route.healthcheck}")
        if not r.ok:
            raise GalileoException(err_detail.format(err=r.text)) from None
    except (ReqConnectionError, ConnectionError) as e:
        raise GalileoException(err_detail.format(err=str(e))) from None


def _check_dq_version() -> None:
    """Check that user is running valid version of DQ client
<<<<<<< HEAD

=======
>>>>>>> 18c5c3e4
    Pings backend to check minimum DQ version requirements.
    """
    r = requests.get(f"{os.environ[GalileoConfigVars.API_URL]}/{Route.healthcheck}/dq")
    if not r.ok:
<<<<<<< HEAD
=======
        if r.status_code == 404:
            # We don't want to raise error if api doesn't have dq healthcheck yet
            return
>>>>>>> 18c5c3e4
        raise GalileoException(r.text) from None

    min_version = r.json()["minimum_dq_version"]
    if version.parse(dq_version) < version.parse(min_version):
<<<<<<< HEAD
        # The user is running an incompatible DQ version, must upgrade
        raise GalileoException(
=======
        msg = (
>>>>>>> 18c5c3e4
            f"⚠️ You are running an old version of dataquality. Please upgrade to "
            f"version {min_version} or higher (you are running {dq_version})."
            f"  `pip install dataquality --upgrade`"
        )
<<<<<<< HEAD
=======
        # The user is running an incompatible DQ version, must upgrade
        raise GalileoException(msg)
>>>>>>> 18c5c3e4


def _check_console_url() -> None:
    """Checks for user setting of GALILEO_CONSOLE_URL instead of

    GALILEO_API_URL. If set, this will automatically set
    platform urls (GALILEO_API_URL) for auto_init
    """
    console_url = os.getenv(GalileoConfigVars.CONSOLE_URL)
    if console_url:
        if (
            "console." not in console_url
            and "console-" not in console_url
            and not url_is_localhost(console_url)
        ):
            warnings.warn(
                f"It seems your GALILEO_CONSOLE_URL ({console_url}) is invalid. "
                f"Your console URL should have 'console.' in the url. Ignoring"
            )
        else:
            set_platform_urls(console_url_str=console_url)


def set_config(cloud: bool = True) -> Config:
    if galileo_disabled():
        return Config(api_url="")
    _check_console_url()
    if not os.path.isdir(ConfigData.DEFAULT_GALILEO_CONFIG_DIR.value):
        os.makedirs(ConfigData.DEFAULT_GALILEO_CONFIG_DIR.value, exist_ok=True)
    if os.path.exists(ConfigData.DEFAULT_GALILEO_CONFIG_FILE.value):
        with open(ConfigData.DEFAULT_GALILEO_CONFIG_FILE.value) as f:
            try:
                config_vars: Dict[str, str] = json.load(f)
            # If there's an issue reading the config file for any reason, quit and
            # start fresh
            except Exception as e:
                warnings.warn(
                    f"We had an issue reading your config file ({type(e)}). "
                    f"Recreating your file from scratch."
                )
                return reset_config()
        # If the user updated any config vars via env, grab those updates
        new_config_attrs = GalileoConfigVars.get_available_config_attrs()
        config_vars.update(**new_config_attrs)
        config = Config(**config_vars)

    elif GalileoConfigVars.auto_init_vars_available():
        galileo_vars = GalileoConfigVars.get_config_mapping()
        config = Config(**galileo_vars)

    else:
        name = "Galileo Cloud" if cloud else "Galileo"
        print(f"Welcome to {name} {dq_version}!")
        if cloud:
            console_url = CLOUD_URL
        else:
            print(
                "To skip this prompt in the future, set the following environment "
                "variable: GALILEO_CONSOLE_URL"
            )
            console_url = input("🔭 Enter the url of your Galileo console\n")
        set_platform_urls(console_url_str=console_url)
        galileo_vars = GalileoConfigVars.get_config_mapping()
        config = Config(**galileo_vars)
    config.update_file_config()
    return config


def reset_config(cloud: bool = True) -> Config:
    """Wipe the config file and reconfigure"""
    if os.path.isfile(ConfigData.DEFAULT_GALILEO_CONFIG_FILE.value):
        os.remove(ConfigData.DEFAULT_GALILEO_CONFIG_FILE.value)
    return set_config(cloud)


config = set_config()<|MERGE_RESOLUTION|>--- conflicted
+++ resolved
@@ -111,39 +111,26 @@
 
 def _check_dq_version() -> None:
     """Check that user is running valid version of DQ client
-<<<<<<< HEAD
-
-=======
->>>>>>> 18c5c3e4
+
     Pings backend to check minimum DQ version requirements.
     """
     r = requests.get(f"{os.environ[GalileoConfigVars.API_URL]}/{Route.healthcheck}/dq")
     if not r.ok:
-<<<<<<< HEAD
-=======
         if r.status_code == 404:
             # We don't want to raise error if api doesn't have dq healthcheck yet
             return
->>>>>>> 18c5c3e4
         raise GalileoException(r.text) from None
 
     min_version = r.json()["minimum_dq_version"]
     if version.parse(dq_version) < version.parse(min_version):
-<<<<<<< HEAD
-        # The user is running an incompatible DQ version, must upgrade
-        raise GalileoException(
-=======
         msg = (
->>>>>>> 18c5c3e4
             f"⚠️ You are running an old version of dataquality. Please upgrade to "
             f"version {min_version} or higher (you are running {dq_version})."
             f"  `pip install dataquality --upgrade`"
         )
-<<<<<<< HEAD
-=======
+
         # The user is running an incompatible DQ version, must upgrade
         raise GalileoException(msg)
->>>>>>> 18c5c3e4
 
 
 def _check_console_url() -> None:
