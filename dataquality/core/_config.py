--- conflicted
+++ resolved
@@ -111,16 +111,10 @@
 
 def _check_dq_version() -> None:
     """Check that user is running valid version of DQ client
-<<<<<<< HEAD
-
-    Pings backend to check minimum DQ version requirements.
-    """
-    r = requests.get(f"{os.environ[GalileoConfigVars.API_URL]}/{Route.healthcheck}/dq")
-=======
+
     Pings backend to check minimum DQ version requirements.
     """
     r = requests.get(f"{config.api_url}/{Route.healthcheck}/dq")
->>>>>>> 8b7c98cb
     if not r.ok:
         if r.status_code == 404:
             # We don't want to raise error if api doesn't have dq healthcheck yet
@@ -134,10 +128,7 @@
             f"version {min_version} or higher (you are running {dq_version})."
             f"  `pip install dataquality --upgrade`"
         )
-<<<<<<< HEAD
-
-=======
->>>>>>> 8b7c98cb
+
         # The user is running an incompatible DQ version, must upgrade
         raise GalileoException(msg)
 
