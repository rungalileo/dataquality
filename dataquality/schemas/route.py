from enum import Enum


class Route(str, Enum):
    """
    List of available API routes
    """

    proc_pool = "proc/pool"
    projects = "projects"
    users = "users"
    cleanup = "cleanup"
    login = "login"
<<<<<<< HEAD
    current_user = "current_user"
=======
    current_user = "current_user"
    healthcheck = "healthcheck"
>>>>>>> 7b8a1366
<|MERGE_RESOLUTION|>--- conflicted
+++ resolved
@@ -11,9 +11,5 @@
     users = "users"
     cleanup = "cleanup"
     login = "login"
-<<<<<<< HEAD
     current_user = "current_user"
-=======
-    current_user = "current_user"
-    healthcheck = "healthcheck"
->>>>>>> 7b8a1366
+    healthcheck = "healthcheck"