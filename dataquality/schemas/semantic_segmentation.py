from enum import Enum
from typing import List, Optional

import numpy as np
from pydantic import BaseModel


class SemSegCols(str, Enum):
    id = "id"
    image = "image"
    image_path = "image_path"
    mask_path = "mask_path"
    # mixin restriction on str (due to "str".split(...))
    split = "split"  # type: ignore
    meta = "meta"


class ErrorType(str, Enum):
    classification = "classification"
    missed = "missed"
    background = "background"
    none = None


class IoUType(str, Enum):
    mean = "mean"
    boundary = "boundary"


class IouData(BaseModel):
    iou: float
    iou_per_class: List[float]
    area_per_class: List[int]
    iou_type: IoUType


class Pixel(BaseModel):
    x: int
    y: int

    @property
    def deserialize_opencv(self) -> List[List[int]]:
        """Takes a pixel object and returns JSON compatible list

        We deserialize to a JSON compatible format that matches what OpenCV
        expects when drawing contours.

        OpenCV expects a list of list of pixel coordinates.
        """
        return [[self.x, self.y]]

    @property
    def deserialize_json(self) -> List[int]:
        """Takes a pixel object and returns it as list of ints"""
        return [self.x, self.y]


class Contour(BaseModel):
    pixels: List[Pixel]


class Polygon(BaseModel):
    uuid: str  # UUID4
    label_idx: int
    misclassified_class_label: Optional[int] = None
    error_type: ErrorType = ErrorType.none
    background_error_pct: Optional[float] = None
    contours: List[Contour]
    data_error_potential: Optional[float] = None
    ghost_percentage: Optional[float] = None
    area: Optional[int] = None
<<<<<<< HEAD
    lm_percentage: Optional[float] = None
=======
>>>>>>> 2628913e

    @property
    def contours_opencv(self) -> List[np.ndarray]:
        """Deserialize the contours in a polygon to be OpenCV contour compatible

        OpenCV.drawContours expects a list of np.ndarrays corresponding
        to the contours in the polygon.

        Example:
            polygon = Polygon(
                contours=[Contour(pixels=[Pixel(x=0, y=0), Pixel(x=0, y=1)])]
            )
            polygon.contours_opencv
            >>> [np.array([[0, 0], [0, 1]])]
        """
        contours = []
        for contour in self.contours:
            pixels = [pixel.deserialize_opencv for pixel in contour.pixels]
            contours.append(np.array(pixels))
        return contours

    @property
    def contours_json(self) -> List:
        """Deserialize the contours as a JSON

        Example:
            polygon = Polygon(
                contours=[
                    Contour(pixels=[Pixel(x=0, y=0), Pixel(x=0, y=1)]),
                    Contour(pixels=[Pixel(x=12, y=9), Pixel(x=11, y=11)])
                ]
            )
            polygon.contours_opencv
            >>> [[[0, 0], [0, 1]], [[12, 9], [11, 11]]]
        """
        contours = []
        for contour in self.contours:
            pixels = [pixel.deserialize_json for pixel in contour.pixels]
            contours.append(pixels)
        return contours<|MERGE_RESOLUTION|>--- conflicted
+++ resolved
@@ -69,10 +69,7 @@
     data_error_potential: Optional[float] = None
     ghost_percentage: Optional[float] = None
     area: Optional[int] = None
-<<<<<<< HEAD
-    lm_percentage: Optional[float] = None
-=======
->>>>>>> 2628913e
+    likely_mislabelled_pct: Optional[float] = None
 
     @property
     def contours_opencv(self) -> List[np.ndarray]:
