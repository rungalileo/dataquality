--- conflicted
+++ resolved
@@ -1,10 +1,7 @@
 import uuid
 from dataclasses import asdict, dataclass, field
-<<<<<<< HEAD
 from typing import TYPE_CHECKING, Any, Dict, List, Optional, Tuple, Union
-=======
 from typing import TYPE_CHECKING, Any, Dict, List, Optional, Tuple
->>>>>>> 759ade10
 
 import numpy as np
 import torch
@@ -120,7 +117,7 @@
     return torch.concat(preds)
 
 
-<<<<<<< HEAD
+
 def _prepare_config() -> None:
     # If the user has already logged input data, skip it during evaluate
     logger_config = dq.get_data_logger().logger_config
@@ -432,7 +429,7 @@
     def _unpatch(self) -> None:
         """Unpatch SetFit model by replacing save_pretrained"""
         setattr(self.model, self.function_name, self.old_fn)
-=======
+
 def get_trainer(
     dd: "DatasetDict",
     labels: List[str],
@@ -457,4 +454,3 @@
         num_iterations=20,
     )
     return trainer, dd
->>>>>>> 759ade10
