# from concurrent.futures.process import ProcessPoolExecutor
import multiprocessing as mp
from concurrent.futures import ProcessPoolExecutor, ThreadPoolExecutor, Future
from os import environ
from typing import Callable, List

from dataquality.schemas.task_type import TaskType

lock = mp.Lock()


class LogManager:
    """
    A class for managing the async logging calls throughout dataquality

    Depending on the task, we use either a ThreadPoolExecutor or a ProcessPoolExecutor

    For TC, MLTC, and IC, we use a ThreadPoolExecutor, because the majority of the work
    is in I/O, and these tasks require write access to global variables (logger_config
    vars like `observed_num_labels` and `observed_ids`

    For NER, we use a ProcessPoolExecutor because the majority of the work is CPU bound,
    in `process_sample` (see TextNERModelLogger), not I/O. It does NOT need any global
    variable write access, so it's safe to be using a ProcessPoolExecutor
    """

    MAX_LOGGERS = 3
    PEXECUTOR = ProcessPoolExecutor(max_workers=MAX_LOGGERS)
    TEXECUTOR = ThreadPoolExecutor(max_workers=MAX_LOGGERS)
<<<<<<< HEAD
    PROCESSES: List[Future] = []
=======
    FUTS = []
>>>>>>> d8a84a74

    @staticmethod
    def add_logger(target: Callable, task_type: TaskType) -> None:
        """
        Start a new function in a thread and store that in the global list of threads

        :param target: The callable
        :param args: The arguments to the function
        :return: None
        """
<<<<<<< HEAD

        mutli_proc = environ.get("GALILEO_MULTI_PROC", 1) in ("True", "TRUE", "true", 1)
=======
        import os

        mutli_proc = os.environ.get("GALILEO_MULTI_PROC") in ("True", "TRUE", "true", 1)
>>>>>>> d8a84a74
        executor = (
            LogManager.PEXECUTOR
            if task_type == TaskType.text_ner and mutli_proc
            else LogManager.TEXECUTOR
        )
        LogManager.PROCESSES.append(executor.submit(target))

    @staticmethod
    def wait_for_loggers() -> None:
        """
        Joins all currently active processes and waits for all to be done

        :return: None
        """
        LogManager.TEXECUTOR.shutdown()
        LogManager.PEXECUTOR.shutdown()
        if LogManager.PROCESSES:
            LogManager.PROCESSES[0].exception()
        LogManager.PEXECUTOR = ProcessPoolExecutor(max_workers=LogManager.MAX_LOGGERS)
        LogManager.TEXECUTOR = ThreadPoolExecutor(max_workers=LogManager.MAX_LOGGERS)<|MERGE_RESOLUTION|>--- conflicted
+++ resolved
@@ -1,6 +1,6 @@
 # from concurrent.futures.process import ProcessPoolExecutor
 import multiprocessing as mp
-from concurrent.futures import ProcessPoolExecutor, ThreadPoolExecutor, Future
+from concurrent.futures import Future, ProcessPoolExecutor, ThreadPoolExecutor
 from os import environ
 from typing import Callable, List
 
@@ -27,11 +27,7 @@
     MAX_LOGGERS = 3
     PEXECUTOR = ProcessPoolExecutor(max_workers=MAX_LOGGERS)
     TEXECUTOR = ThreadPoolExecutor(max_workers=MAX_LOGGERS)
-<<<<<<< HEAD
     PROCESSES: List[Future] = []
-=======
-    FUTS = []
->>>>>>> d8a84a74
 
     @staticmethod
     def add_logger(target: Callable, task_type: TaskType) -> None:
@@ -42,14 +38,7 @@
         :param args: The arguments to the function
         :return: None
         """
-<<<<<<< HEAD
-
         mutli_proc = environ.get("GALILEO_MULTI_PROC", 1) in ("True", "TRUE", "true", 1)
-=======
-        import os
-
-        mutli_proc = os.environ.get("GALILEO_MULTI_PROC") in ("True", "TRUE", "true", 1)
->>>>>>> d8a84a74
         executor = (
             LogManager.PEXECUTOR
             if task_type == TaskType.text_ner and mutli_proc
