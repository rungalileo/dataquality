import base64
import mimetypes
import os
from io import BytesIO
from typing import Any, Optional
from uuid import uuid4

from PIL import Image
from pydantic import UUID4

from dataquality import config
from dataquality.clients.api import ApiClient
from dataquality.clients.objectstore import ObjectStore
from dataquality.exceptions import GalileoException

object_store = ObjectStore()
B64_CONTENT_TYPE_DELIMITER = ";base64,"

api_client = ApiClient()


def _b64_image_data_prefix(mimetype: str) -> bytes:
    return f"data:{mimetype}{B64_CONTENT_TYPE_DELIMITER}".encode("utf-8")


def _bytes_to_img(b: bytes) -> Image:
    return Image.open(BytesIO(b))


def _img_to_b64(img: Image) -> bytes:
    img_bytes = BytesIO()
    img.save(img_bytes, format=img.format)
    return base64.b64encode(img_bytes.getvalue())


def _img_to_b64_str(img: Image) -> str:
    prefix = _b64_image_data_prefix(mimetype=img.get_format_mimetype())
    data = _img_to_b64(img=img)
    return (prefix + data).decode("utf-8")


def _bytes_to_b64_str(img_bytes: bytes, img_path: Optional[str] = None) -> Image:
    mimetype = None

    if img_path is not None:
        # try to guess from path without loading image
        mimetype, _ = mimetypes.guess_type(img_path)

    if mimetype is None:
        # slow path - load image and read mimetype
        mimetype = _bytes_to_img(img_bytes).get_format_mimetype()
    prefix = _b64_image_data_prefix(mimetype=mimetype)
    b64_data = base64.b64encode(img_bytes)
    return (prefix + b64_data).decode("utf-8")


def _img_path_to_b64_str(img_path: str) -> str:
    with open(img_path, "rb") as f:
        return _bytes_to_b64_str(img_bytes=f.read(), img_path=img_path)


def _write_img_bytes_to_file(
    img: Optional[Any] = None,
    img_path: Optional[str] = None,
    image_id: Optional[UUID4] = None,
) -> str:
    if image_id is None:
        image_id = uuid4()

    img_bytes = BytesIO()
    if img_path is not None:
        with open(img_path, "rb") as f:
            img_bytes.write(f.read())
        _format = img_path.split(".")[-1].upper()
    elif img is not None:
        _format = img.format
        img.save(
            img_bytes,
            format=_format,
        )
    else:
        raise ValueError("img or img_path must be provided")

    with open(
        f"{image_id}.{str(_format).lower()}",
        "wb",
    ) as f:
        f.write(img_bytes.getvalue())
    filepath = f"{image_id}.{str(_format).lower()}"
    return filepath


def _write_image_bytes_to_objectstore(
    project_id: Optional[UUID4] = None,
    img: Optional[Any] = None,
    img_path: Optional[str] = None,
    image_id: Optional[UUID4] = None,
    progress: bool = False,
) -> str:
    if project_id is None:
        project_id = config.current_project_id
    if project_id is None:
        raise GalileoException(
            "project_id is not set in your config. Have you run dq.init()?"
        )
    file_path = _write_img_bytes_to_file(
        img=img,
        img_path=img_path,
        image_id=image_id,
    )
    object_name = f"{project_id}/{file_path}"
    object_store.create_object(
        object_name=object_name,
        file_path=file_path,
        bucket_name=object_store.IMAGES_BUCKET_NAME,
        progress=progress,
    )
    os.remove(file_path)
    return object_name


<<<<<<< HEAD
def _upload_image_df_to_project(
    file_path: str,
    project_id: Optional[UUID4] = None,
) -> None:
    project_id = project_id or config.current_project_id
=======
def _upload_image_parquet_to_project(
    parquet_path: str,
    project_id: Optional[UUID4] = None,
) -> str:
    if project_id is None:
        project_id = config.current_project_id
>>>>>>> 38086065
    if project_id is None:
        raise GalileoException(
            "project_id is not set in your config. Have you run dq.init()?"
        )
    return api_client.upload_image_dataset(
        project_id=str(project_id),
<<<<<<< HEAD
        file_path=file_path,
=======
        file_path=parquet_path,
>>>>>>> 38086065
    )<|MERGE_RESOLUTION|>--- conflicted
+++ resolved
@@ -10,11 +10,14 @@
 
 from dataquality import config
 from dataquality.clients.api import ApiClient
+from dataquality.clients.api import ApiClient
 from dataquality.clients.objectstore import ObjectStore
 from dataquality.exceptions import GalileoException
 
 object_store = ObjectStore()
 B64_CONTENT_TYPE_DELIMITER = ";base64,"
+
+api_client = ApiClient()
 
 api_client = ApiClient()
 
@@ -119,29 +122,16 @@
     return object_name
 
 
-<<<<<<< HEAD
 def _upload_image_df_to_project(
     file_path: str,
     project_id: Optional[UUID4] = None,
 ) -> None:
     project_id = project_id or config.current_project_id
-=======
-def _upload_image_parquet_to_project(
-    parquet_path: str,
-    project_id: Optional[UUID4] = None,
-) -> str:
-    if project_id is None:
-        project_id = config.current_project_id
->>>>>>> 38086065
     if project_id is None:
         raise GalileoException(
             "project_id is not set in your config. Have you run dq.init()?"
         )
     return api_client.upload_image_dataset(
         project_id=str(project_id),
-<<<<<<< HEAD
         file_path=file_path,
-=======
-        file_path=parquet_path,
->>>>>>> 38086065
     )