import webbrowser
from typing import Optional

from datasets import DatasetDict
from transformers import Trainer

import dataquality as dq
from dataquality.integrations.transformers_trainer import watch
from dataquality.schemas.split import Split


def open_console_url(link: Optional[str] = "") -> None:
    """Tries to open the console url in the browser, if possible.

    This will work in local environments like jupyter or a python script, but won't
    work in colab (because colab is running on a server, so there's no "browser" to
    interact with). This also prints out the link for users to click so even in those
    environments they still have something to interact with.
    """
    if not link:
        return
    try:
        webbrowser.open(link)
    # In some environments, webbrowser will raise. Other times it fails silently (colab)
    except Exception:
        pass
    finally:
        print(f"Click here to see your run! {link}")


def do_train(
    trainer: Trainer,
    encoded_data: DatasetDict,
    wait: bool,
    create_data_embs: bool = False,
) -> None:
    watch(trainer)
    trainer.train()
    if Split.test in encoded_data:
        # We pass in a huggingface dataset but typing wise they expect a torch dataset
        trainer.predict(test_dataset=encoded_data[Split.test])  # type: ignore
<<<<<<< HEAD
    link = dq.finish(wait=wait)
    open_console_url(link)
=======
    res = dq.finish(wait=wait, create_data_embs=create_data_embs) or {}
    open_console_url(res.get("link"))
>>>>>>> 91513983
<|MERGE_RESOLUTION|>--- conflicted
+++ resolved
@@ -1,31 +1,9 @@
-import webbrowser
-from typing import Optional
-
 from datasets import DatasetDict
 from transformers import Trainer
 
 import dataquality as dq
 from dataquality.integrations.transformers_trainer import watch
 from dataquality.schemas.split import Split
-
-
-def open_console_url(link: Optional[str] = "") -> None:
-    """Tries to open the console url in the browser, if possible.
-
-    This will work in local environments like jupyter or a python script, but won't
-    work in colab (because colab is running on a server, so there's no "browser" to
-    interact with). This also prints out the link for users to click so even in those
-    environments they still have something to interact with.
-    """
-    if not link:
-        return
-    try:
-        webbrowser.open(link)
-    # In some environments, webbrowser will raise. Other times it fails silently (colab)
-    except Exception:
-        pass
-    finally:
-        print(f"Click here to see your run! {link}")
 
 
 def do_train(
@@ -39,10 +17,4 @@
     if Split.test in encoded_data:
         # We pass in a huggingface dataset but typing wise they expect a torch dataset
         trainer.predict(test_dataset=encoded_data[Split.test])  # type: ignore
-<<<<<<< HEAD
-    link = dq.finish(wait=wait)
-    open_console_url(link)
-=======
-    res = dq.finish(wait=wait, create_data_embs=create_data_embs) or {}
-    open_console_url(res.get("link"))
->>>>>>> 91513983
+    dq.finish(wait=wait, create_data_embs=create_data_embs)