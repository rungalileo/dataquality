--- conflicted
+++ resolved
@@ -13,10 +13,6 @@
 
 from dataquality.clients.api import ApiClient
 from dataquality.core._config import GALILEO_DEFAULT_IMG_BUCKET_NAME
-<<<<<<< HEAD
-from dataquality.exceptions import GalileoException
-=======
->>>>>>> 52529bd6
 
 api_client = ApiClient()
 
@@ -32,19 +28,11 @@
         export_cols: List[str],
         temp_dir: str,
         bucket: str,
-<<<<<<< HEAD
-        show_progress: bool = True,
-        pbar: Optional[Any] = None,
-        step: Optional[int] = None,
-        use_local_image_names: bool = False,
-        folder_suffix: Optional[str] = None,
-=======
         object_path: str,
         show_progress: bool = True,
         pbar: Optional[Any] = None,
         step: Optional[int] = None,
         use_data_md5_hash: bool = True,
->>>>>>> 52529bd6
     ) -> None:
         Thread.__init__(self)
         self.project_id = project_id
@@ -59,31 +47,8 @@
         self.step = step
         self.temp_dir = temp_dir
         self.bucket = bucket
-<<<<<<< HEAD
-        self.use_local_image_names = use_local_image_names
-        self.folder_suffix = folder_suffix
-
-    def _upload_file_for_project(
-        self,
-        file_path: str,
-        project_id: Optional[UUID4] = None,
-    ) -> Any:
-        project_id = project_id or config.current_project_id
-        if project_id is None:
-            raise GalileoException(
-                "project_id is not set in your config. Have you run dq.init()?"
-            )
-        return api_client.upload_file_for_project(
-            project_id=str(project_id),
-            file_path=file_path,
-            export_format=self.export_format,
-            export_cols=self.export_cols,
-            bucket=self.bucket,
-        )
-=======
         self.object_path = object_path
         self.use_data_md5_hash = use_data_md5_hash
->>>>>>> 52529bd6
 
     def run(self) -> None:
         while True:
@@ -103,16 +68,6 @@
                 ) -> Dict[str, Union[str, bytes]]:
                     with open(file_path, "rb") as f:
                         img = f.read()
-<<<<<<< HEAD
-                        object_path = f"{self.project_id}/"
-                        if self.folder_suffix:
-                            object_path += f"{self.folder_suffix}/"
-
-                        if self.use_local_image_names:
-                            object_path += file_path.split("/")[-1].split(".")[0]
-                        else:
-                            object_path += hashlib.md5(img).hexdigest()
-=======
 
                         if self.use_data_md5_hash:
                             # Use a md5 hash of the data as the file name
@@ -121,17 +76,12 @@
                         else:
                             # Get the file name without the extension
                             file_name = file_path.split("/")[-1].split(".")[0]
->>>>>>> 52529bd6
                         ext = os.path.splitext(file_path)[1]
                         return {
                             "file_path": file_path,
                             "data": img,
-<<<<<<< HEAD
-                            "object_path": object_path + ext,
-=======
                             "object_path": os.path.join(self.object_path, file_name)
                             + ext,
->>>>>>> 52529bd6
                         }
 
                 df = vaex.from_records(
@@ -167,25 +117,16 @@
     file_list: List[str],
     export_cols: List[str],
     temp_dir: str,
-    bucket: str = GALILEO_DEFAULT_IMG_BUCKET_NAME,
     project_id: Optional[UUID4] = None,
-<<<<<<< HEAD
-    folder_suffix: Optional[str] = None,
-=======
     object_path: Optional[str] = None,
     bucket: str = GALILEO_DEFAULT_IMG_BUCKET_NAME,
->>>>>>> 52529bd6
     parallel: bool = False,
     step: int = 50,
     num_workers: int = 1,
     stop_val: str = "END",
     export_format: str = "arrow",
     show_progress: bool = True,
-<<<<<<< HEAD
-    use_local_image_names: bool = False,
-=======
     use_data_md5_hash: bool = True,
->>>>>>> 52529bd6
 ) -> None:
     if parallel:
         num_workers = multiprocessing.cpu_count()
@@ -222,13 +163,8 @@
             step=step,
             temp_dir=temp_dir,
             bucket=bucket,
-<<<<<<< HEAD
-            use_local_image_names=use_local_image_names,
-            folder_suffix=folder_suffix.strip("/") if folder_suffix else None,
-=======
             use_data_md5_hash=use_data_md5_hash,
             object_path=object_path,
->>>>>>> 52529bd6
         )
         worker.start()
         workers.append(worker)
