--- conflicted
+++ resolved
@@ -146,12 +146,7 @@
     mean_ious = []
     per_class_ious = []
 
-<<<<<<< HEAD
     # for iou need shape (bs, 1, height, width) to get per mask iou
-=======
-    # For iou need shape (bs, 1, height, width) for some reason -
-    # unsure if that is actually true but it works
->>>>>>> e833a1bb
     for i in range(len(pred_masks)):
         iou = metric._compute(
             pred_masks[i : i + 1],  # tensor (1, height, width)
