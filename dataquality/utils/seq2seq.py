from collections import defaultdict
from typing import Dict, List, Set, Tuple, Any

from scipy.special import log_softmax

import numpy as np
import pyarrow as pa
import torch
import vaex
from tqdm.auto import tqdm
<<<<<<< HEAD
from transformers import GenerationConfig, PreTrainedModel, PreTrainedTokenizerFast

from dataquality.exceptions import GalileoException
from dataquality.schemas.seq2seq import (
    AlignedTokenData,
    TOP_LOGPROBS_SCHEMA,
    TOP_K,
    ModelGeneration,
)
from dataquality.schemas.seq2seq import Seq2SeqInputCols as IC
from dataquality.schemas.seq2seq import Seq2SeqOutputCols as C


def get_top_logprob_indices(logprobs: np.ndarray):
    """Extract per-token top-k logprobs

    logprobs can either be at the sample level or batch level.

    In both situations, we compute the top logprobs along the final (-1)
    vocab dimension. We use `np.argpartition` to remove the overhead of
    sorting along the vocab dimension - O(nlog(n)) -> O(n).
    For reference see: https://numpy.org/doc/stable/reference/generated/numpy.argpartition.html

    Post-conditions:
    ----------------
        - logprobs is left unchanged

    TODO this can be so so much faster with torch on gpu!

    Parameters:
    -----------
    logprobs: np.ndarray of shape [(optional)batch_size, seq_len, vocab_size]
        per-token logprobs for a sample or a batch

    Return:
    -------
    top_logprob_indices: np.ndarray of shape - [..., TOP_K]
        Indices of the top-k per-token logprobs. Note we preserve
        all but the last dimension (i.e. not -1) to seemlisly handle
        samples or batches.
    """
    # Multiply by -1 to reverse the order
    logprobs *= -1
    partitioned_logprob_indices = np.argpartition(logprobs, TOP_K, axis=-1)
    top_logprob_indices = partitioned_logprob_indices[..., :TOP_K]
    logprobs *= -1

    return top_logprob_indices


def extract_top_logprobs(
    sample_logprobs: np.ndarray,
    top_indices: np.ndarray,
    tokenizer: PreTrainedTokenizerFast,
) -> List[List[Tuple[str, float]]]:
    """Extract per token top_logprobs for a single sample

    For each token, we extract the top-k predicted tokens
    and corresponding logprobs. Then we convert predicted token_ids
    into strings using the tokenizer.

    Example top_logprobs data format for an example sequence:
    [
        [("the", -0.2), ("a", -0.6), ...],
        [("cat", -0.05), ("dog", -0.1), ...],
        ...
    ]

    Breaking down this format:
        - The sample is represented as a List of Lists per token.
        - For each token, we store a fixed length (k) list of tuples for each of
        the top-k predicted tokens - (token_string, logprob).

    Parameters:
    -----------
    sample_logprobs: np.ndarray of shape - [seq_len, Vocab size]
    top_indices: np.ndarray of shape - [seq_len, k]
    tokenizer: PreTrainedTokenizerFast

    Return:
    -------
    top_logprobs: List[List[Tuple[str, float]]
        len(top_logprobs) == sample_logprobs.shape[0] == num_tokens
        len(top_logprobs[i]) == TOP_K
    """
    # Extract top_k logprob indices - shape = [seq_len, k]
    sample_top_logprobs = np.take_along_axis(sample_logprobs, top_indices, axis=-1)

    # Generate top_k (string, logprob) token by token
    top_logprobs: List[List[Tuple[str, float]]] = []
    for token_top_ids, token_top_logprobs in zip(top_indices, sample_top_logprobs):
        # List of Tuple[str, int] --> (token string, logprob)
        token_top_logprobs_mapping = []
        # Loop over the top_k predictions for the given token position
        for pred_token_id, logprob in zip(token_top_ids, token_top_logprobs):
            # TODO: See how slow tokenizer decode is and if we just want to index into the vocab directly
            str_token = tokenizer.decode(pred_token_id)
            token_top_logprobs_mapping.append((str_token, logprob))

        top_logprobs.append(token_top_logprobs_mapping)

    return top_logprobs


def process_sample_logprobs(
    sample_logprobs: np.ndarray,
    sample_labels: np.ndarray,
    sample_top_indices: np.ndarray,
    tokenizer: PreTrainedTokenizerFast,
) -> Tuple[np.ndarray, List[List[Tuple[str, float]]]]:
    """Extract label_logprobs and top_logprobs

    Whether the labels are GT target labels or generated labels, the
    process is identical. Extract the per token probability assigned to the
    token label and the top-k logprobs.

    Preconditions:
        - We assume that all inputs have been stripped of any padding tokens!

    Parameters:
    -----------
    sample_logprobs: np.ndarray of shape - [seq_len, vocab_size]
        Per-token logprobs for a single sample
    sample_labels: np.ndarray of shape - [seq_len]
        Per-token lables for the sample. As a pre-condition
        we assume that this is a 1D tensor with length seq_len.
        This is important for extracting logprobs
    sample_top_indices: np.ndarray of shape - [seq_len, TOP_K]
        Top_K logprob indices for each token. Note that these
        are not in order.
    tokenizer: PreTrainedTokenizerFast
        Tokenizer used by the model

    Returns:
    --------
    label_logprobs: np.ndarray of shape [seq_len]
        Label logprobs for each token in the sample
    top_logprobs: List[Dict[str, float]]
        List of top-k (str) predictions + corresponding logprobs
    """
    # Ensure final shape - [len(labels), 1]
    if sample_labels.ndim != 1:
        raise GalileoException("Expects sample_labels to be a 1D array")
    sample_labels = sample_labels[..., None]

    # Extract token_logprobs - shape [len(labels)]
    label_logprobs = np.take_along_axis(
        sample_logprobs, sample_labels, axis=-1
    ).squeeze()

    # Compute top_logprobs
    top_logprobs = extract_top_logprobs(sample_logprobs, sample_top_indices, tokenizer)

    return label_logprobs, top_logprobs


def generate_sample_output(
    input_str: str,
    model: PreTrainedModel,
    device: torch.device,
    generation_config: GenerationConfig,
    tokenizer: PreTrainedTokenizerFast,
) -> ModelGeneration:
    """Generate and extract model logprobs

    Tokenize the input string and then use `hf.generate`
    to generate just the output tokens.

    We don't rely on the scores returned by hf since these
    can be altered by hf internally depending on the generation
    config / can be hard to parse in the case of BEAM Search.

    Instead, we pass the generated output back through the model
    to extract the token logprobs. We effectively ask the model
    to evaluate its own generation - which is identical to generation
    because of causal language modeling.

    Parameters:
    -----------
    input_str: str
        Input string context used to seed the generation
    model: PreTrainedModel
    device: torch.device
    generation_config: GenerationConfig
        Users generation config specifying the parameters for generation
    tokenizer: PreTrainedTokenizerFast

    Return:
    -------
    model_generation: ModelGeneration
        - generated_ids: np.ndarray of shape - [seq_len]
        - generated_token_logprobs: np.ndarray of shape - [seq_len]
        - generated_top_logprobs: List[List[Tuple[str, float]]]
    """
    # Shape - [1, seq_len]
    # TODO - we can run into trouble if they tokenize in a different way
    #   We may want to accept the tokenized output
    input_ids = tokenizer(input_str, truncation=True, return_tensors="pt")[
        "input_ids"
    ].to(device)

    with torch.no_grad():
        gen_ids = model.generate(
            input_ids=input_ids,
            generation_config=generation_config,
        )

    # Strip the beginning <pad> token and keep as Tensor
    gen_ids = gen_ids[..., 1:]

    # Pass the generated output through the model to get the logits
    with torch.no_grad():
        model_outputs = model(input_ids=input_ids, labels=gen_ids)
        logits = model_outputs.logits.cpu().numpy()

    # TODO This is much faster on the gpu
    logprobs = log_softmax(logits, axis=-1)

    # Remove singleton dimensions
    logprobs = logprobs.squeeze()  # [seq_len, vocab_size]
    gen_ids = gen_ids.squeeze().cpu().numpy()  # [seq_len]

    top_logprobs_indices = get_top_logprob_indices(logprobs)

    gen_token_logprobs, gen_top_logprobs = process_sample_logprobs(
        logprobs,
        sample_labels=gen_ids,
        sample_top_indices=top_logprobs_indices,
        tokenizer=tokenizer,
    )

    return ModelGeneration(
        generated_ids=gen_ids,
        generated_token_logprobs=gen_token_logprobs,
        generated_top_logprobs=gen_top_logprobs,
    )


def add_generated_output_to_df(
    df: vaex.DataFrame,
    tokenizer: PreTrainedTokenizerFast,
    model: PreTrainedModel,
    device: torch.device,
    generation_config: GenerationConfig,
) -> vaex.DataFrame:
    """Generates model outputs over df and extracts the logprob data

    Using the user's model we generate the output for each
    sample in the df and the corresponding logprob data. We
    use a vaex register function to batch the processing across
    df; however, we generate model outputs one sample at a time.

    We specifically add the following 5 columns to the df based
    on the generated + processed output:
        - generated_output: str
        - generated_token_label_positions: pa.array
        - generated_token_label_offsets: pa.array
        - generated_token_logprobs: pa.array
        - generated_top_logprobs: pa.array

    Note: We use a pa.StructArray to extract multiple columns of info
    at once through vaex. We then have to seperate the Struct into individual
    columns.

    TODO consider generating in batches!
    """
    generated_columns = [
        C.generated_output.value,
        C.generated_token_label_positions.value,
        C.generated_token_label_offsets.value,
        C.generated_token_logprobs.value,
        C.generated_top_logprobs.value,
    ]

    # Ensure the model is on the correct device and in eval mode
    model.to(device)
    model.eval()

    @vaex.register_function()
    def generate_batch_outputs(texts: pa.array) -> pa.StructArray:
        """Generated model outputs for a batch of text inputs

        For each sample in the batch, extract all of the necessary
        information to populate the vaex df. We return a somewhat specail
        StructArray, because you can only return an expression for a single
        column in vaex, but here we extract the content for 5 columns -
        (see above). By creating aStructArray (which is just an arrow dictionary)
        we can then xtract out each one into an independent column after.
        """
        generated_outputs = []
        generated_token_label_positions = []
        generated_token_label_offsets = []
        generated_token_logprobs = []
        generated_top_logprobs = []

        for sample in texts:
            # Generate and extract model outputs
            sample_generation = generate_sample_output(
                input_str=str(sample),
                model=model,
                device=device,
                generation_config=generation_config,
                tokenizer=tokenizer,
            )

            generated_outputs.append(
                tokenizer.decode(sample_generation.generated_ids, skip_special_tokens=True)
            )
            # Re-tokenize the data to get the token position offsets
            encoded_data = tokenizer(
                [generated_outputs[-1]], return_offsets_mapping=True
            )
            aligned_data = align_tokens_to_character_spans(
                encoded_data["offset_mapping"]
            )
            # aligned_data assumes batches, so for single samples it returns
            # batched list of length == 1.
            generated_token_label_positions.append(
                aligned_data.token_label_positions[0]
            )
            generated_token_label_offsets.append(aligned_data.token_label_offsets[0])

            generated_token_logprobs.append(sample_generation.generated_token_logprobs)
            generated_top_logprobs.append(sample_generation.generated_top_logprobs)

        # Ensure correct pyarrow format for top_logprobs
        generated_top_logprobs = pa.array(
            generated_top_logprobs, type=TOP_LOGPROBS_SCHEMA
        )
        return pa.StructArray.from_arrays(
            arrays=[
                generated_outputs,
                generated_token_label_positions,
                generated_token_label_offsets,
                generated_token_logprobs,
                generated_top_logprobs,
            ],
            names=generated_columns,
        )

    df[C.generation_data.value] = df.func.generate_batch_outputs(df[IC.text])

    # Extract out each independent column
    df = df.struct.flatten(C.generation_data.value)
    # struct.flatten creates a column per key (created above),
    # where the column name will be `Combined_Output_<key>` so we rename them
    for col in generated_columns:
        df.rename(f"{C.generation_data.value}_{col}", col)

    # After flattening vaex pre-pends 4 `_`s
    df = df.drop(f"____{C.generation_data.value}")
    return df
=======
from transformers import PreTrainedTokenizerFast

from dataquality.exceptions import GalileoException
from dataquality.schemas.seq2seq import TOP_K, AlignedTokenData, LogprobData


def remove_padding(
    labels: np.ndarray, padding_side: str, padded_token_seq: np.ndarray
) -> np.ndarray:
    """Remove padding tokens from a single token sequence

    To remove padding tokens we use the tokenized labels and slice
    tokens depending on the padding side of the tokenizer.

    We assume padded_token_seq is a sequence tokens with shape
    [max_seq_len, ...], where  len(labels) = num_tokens <= max_seq_len
    and `...` indicates 0+ extra dimensions.

    Parameters:
    -----------
    labels: np.ndarray of shape - [num_tokens]
        Token label ids for the sample. Used to get length of
        non-padding logits.
    padding_side: str
        Comes from the tokenizer used for the model, determines
        which side padding is applied.
    padded_token_seq: np.ndarray of shape - [max_seq_len, ...]
        Padded token sequence. The first dimension must be the token
        dimension and be >= num_tokens. The following dimensions are
        unrestricted.

    Returns:
    -------
    non_padded_token_seq: np.ndarray of shape - [num_tokens, ...]
        Sequence with padded tokens removed, leaving other dimensions
        un-altered.
    """
    # Remove padding based on the padding_side of the tokenizer
    num_tokens = len(labels)
    if padding_side == "right":
        return padded_token_seq[:num_tokens]

    return padded_token_seq[-num_tokens:]


def get_top_logprob_indices(logprobs: np.ndarray) -> np.ndarray:
    """Extract per-token top-k logprobs

    logprobs can either be at the sample level or batch level.

    In both situations, we compute the top logprobs along the final (-1)
    vocab dimension. We use `np.argpartition` to remove the overhead of
    sorting along the vocab dimension - O(nlog(n)) -> O(n).
    For reference see: https://numpy.org/doc/stable/reference/generated/numpy.argpartition.html

    Post-conditions:
    ----------------
        - logprobs is left unchanged

    TODO this can be so so much faster with torch on gpu!

    Parameters:
    -----------
    logprobs: np.ndarray of shape [(optional)batch_size, seq_len, vocab_size]
        per-token logprobs for a sample or a batch

    Return:
    -------
    top_logprob_indices: np.ndarray of shape - [..., TOP_K]
        Indices of the top-k per-token logprobs. Note we preserve
        all but the last dimension (i.e. not -1) to seemlesly handle
        samples or batches.
    """
    # Multiply by -1 to reverse the order
    logprobs *= -1
    partitioned_logprob_indices = np.argpartition(logprobs, TOP_K, axis=-1)
    top_logprob_indices = partitioned_logprob_indices[..., :TOP_K]
    logprobs *= -1

    return top_logprob_indices


def extract_top_logprobs(
    sample_logprobs: np.ndarray,
    top_indices: np.ndarray,
    tokenizer: PreTrainedTokenizerFast,
) -> List[List[Tuple[str, float]]]:
    """Extract per token top_logprobs for a single sample

    For each token, we extract the top-k predicted tokens
    and corresponding logprobs. Then we convert predicted token_ids
    into strings using the tokenizer.

    Example top_logprobs data format for an example sequence:
    [
        [("the", -0.2), ("a", -0.6), ...],
        [("cat", -0.05), ("dog", -0.1), ...],
        ...
    ]

    Breaking down this format:
        - The sample is represented as a List of Lists per token.
        - For each token, we store a fixed length (k) list of tuples for each of
        the top-k predicted tokens - (token_string, logprob).

    Parameters:
    -----------
    sample_logprobs: np.ndarray of shape - [seq_len, Vocab size]
    top_indices: np.ndarray of shape - [seq_len, k]
    tokenizer: PreTrainedTokenizerFast

    Return:
    -------
    top_logprobs: List[List[Tuple[str, float]]]
        len(top_logprobs) == sample_logprobs.shape[0] == num_tokens
        len(top_logprobs[i]) == TOP_K
    """
    # Extract top_k logprob indices - shape = [seq_len, k]
    sample_top_logprobs = np.take_along_axis(sample_logprobs, top_indices, axis=-1)

    # Generate top_k (string, logprob) token by token
    top_logprobs: List[List[Tuple[str, float]]] = []
    for token_top_ids, token_top_logprobs in zip(top_indices, sample_top_logprobs):
        # List of Tuple[str, int] --> (token string, logprob)
        token_top_logprobs_mapping = []
        # Loop over the top_k predictions for the given token position
        for pred_token_id, logprob in zip(token_top_ids, token_top_logprobs):
            str_token = tokenizer.decode(pred_token_id)
            token_top_logprobs_mapping.append((str_token, logprob))

        top_logprobs.append(token_top_logprobs_mapping)

    return top_logprobs


def process_sample_logprobs(
    sample_logprobs: np.ndarray,
    sample_labels: np.ndarray,
    sample_top_indices: np.ndarray,
    tokenizer: PreTrainedTokenizerFast,
) -> LogprobData:
    """Extract label_logprobs and top_logprobs

    Whether the labels are GT target labels or generated labels, the
    process is identical. Extract the per token probability assigned to the
    token label and the top-k logprobs.

    Preconditions:
        - We assume that all inputs have been stripped of any padding tokens!

    Parameters:
    -----------
    sample_logprobs: np.ndarray of shape - [seq_len, vocab_size]
        Per-token logprobs for a single sample
    sample_labels: np.ndarray of shape - [seq_len]
        Per-token lables for the sample. As a pre-condition
        we assume that this is a 1D tensor with length seq_len.
        This is important for extracting logprobs
    sample_top_indices: np.ndarray of shape - [seq_len, TOP_K]
        Top_K logprob indices for each token. Note that these
        are not in order.
    tokenizer: PreTrainedTokenizerFast
        Tokenizer used by the model

    Returns:
    --------
    logprob_data: LogprobData
        token_logprobs and top_logprobs for the sample
    """
    # Ensure final shape - [len(labels), 1]
    if sample_labels.ndim != 1:
        raise GalileoException(
            f"Invalid shape {sample_labels.shape}, process_sample_logprobs"
            f" expects sample_labels to be a 1D array"
        )
    sample_labels = sample_labels[..., None]

    # Extract token_logprobs - shape [len(labels)]
    token_logprobs = np.take_along_axis(
        sample_logprobs, sample_labels, axis=-1
    ).squeeze()

    # Compute top_logprobs
    top_logprobs = extract_top_logprobs(sample_logprobs, sample_top_indices, tokenizer)
    return LogprobData(token_logprobs, top_logprobs)
>>>>>>> a516ad3e


def _handle_overlapping_offsets(
    span_offsets: List[Tuple[int, int]],
    span_mapping: Dict[Tuple[int, int], Set[int]],
    cur_offset: Tuple[int, int],
    cur_tok_pos: int,
) -> None:
    """Handle the overlap of the last span's end to the current start

    (ie [(0, 1), (0, 20)])
    Traverse backwards until you find a previous offset that is less
    than the current start and add the current token pos to the previous spans
    """
    cur_start, cur_end = cur_offset
    prev_tok_pos = cur_tok_pos
    # Start 1 prior to the current span, so -1
    for prev_span_idx in range(len(span_offsets) - 1, -1, -1):
        prev_tok_pos -= 1
        prev_start, prev_end = span_offsets[prev_span_idx]

        # Base case - we hit a previous span that isn't overlapping. Break out
        if prev_end <= cur_start:
            break

        # First, add the current token position to the previous span, since it
        # overlaps
        span_mapping[(prev_start, prev_end)].add(cur_tok_pos)
        # If the previous span's start is less than the current start,
        # create the span between them. ex: [(*0*, 2), (*1*, 3)] -> (0, 1)
        # And add only the previous span's token position
        if prev_start < cur_start:
            new_offset = (prev_start, cur_start)
            span_offsets.append(new_offset)
            span_mapping[new_offset].add(prev_tok_pos)

        # If the previous span's end is greater than the current start,
        # then create that span in between them
        # ex: [(0, *2*), (*1*, 3)] -> (1, 2)
        # BUT if the current start is the same as the prior span's start,
        # that span already exists ie [(0, 2), (0, 3)] -> (0, 2), so ignore
        if prev_end > cur_start and prev_start != cur_start:
            new_offset = (cur_start, prev_end)
            span_offsets.append(new_offset)
            # We add both token positions because this range falls between both
            span_mapping[new_offset].update({prev_tok_pos, cur_tok_pos})

        # If the previous span's end is _less_ then the current end
        # (it could be equal OR less), we need to create a span in between them,
        # and assign the position of the current idx (it's end-exclusive)
        # ex: [(0, 2), (1, 3)] -> (2, 3)
        if prev_end < cur_end:
            new_offset = (prev_end, cur_end)
            span_offsets.append(new_offset)
            span_mapping[new_offset].add(cur_tok_pos)

        # In some edge cases, the previous span's end is less than current end,
        # and the previous span's start is _greater_ than the current spans
        # start. This means the current span is _cutting_ into the previous span
        # ex: [(0, 2), (1, 3)] -> would create
        # [(0, 2), (0, 1), (1, 2), (2, 3)]. We need to remove the previous
        # span (0, 2) because it's no longer valid. We cannot return overlapping
        # spans, and that span is now encapsulated by the newly created ones
        if prev_start < cur_start < prev_end:
            del span_offsets[prev_span_idx]
            span_mapping.pop((prev_start, prev_end))


def _add_spans_offsets(
    span_offsets: List[Tuple[int, int]],
    span_mapping: Dict[Tuple[int, int], Set[int]],
    cur_offset: Tuple[int, int],
    cur_tok_pos: int,
) -> None:
    cur_start, cur_end = cur_offset
    # First element
    if not cur_tok_pos:
        span_offsets.append(cur_offset)
        span_mapping[cur_offset].add(cur_tok_pos)
        return

    # Check for the eos token. Ignore it
    if cur_start == cur_end:
        return

    # Compare the current spans offsets to the previous
    last_start, last_end = span_offsets[-1]
    # Base case, last span's end is current span start
    if last_end == cur_start:
        span_offsets.append(cur_offset)
        span_mapping[cur_offset].add(cur_tok_pos)
    # Gap in tokens (like a space). fill the gap with no tokens
    elif last_end < cur_start:
        # Fill the empty space with nothing
        span_offsets.append((last_end, cur_start))
        span_mapping[(last_end, cur_start)] = set()
        # Then add the current span
        span_offsets.append(cur_offset)
        span_mapping[cur_offset].add(cur_tok_pos)

    # Final case: overlap of last end to the current start (ie [(0, 1), (0, 20)])
    # Traverse backwards until you find a previous offset that is less
    # than the current start and add the current token pos to the previous spans
    else:
        _handle_overlapping_offsets(span_offsets, span_mapping, cur_offset, cur_tok_pos)


def rollup_offset_mapping(
    offset_mapping: List[Tuple[int, int]]
) -> Tuple[List[Tuple[int, int]], List[Set[int]]]:
    """For a single sample's tokenizer offsets, extract the character level offsets
    for each token.

    Character level offsets align each token with it's character index in a sample.
    They follow rules:
        1. There must not be a gap between offsets. The end of one must be the beginning
            of the next
        2. The span offsets must be strictly increasing

    Each offset has 0 or more token positions associated. These positions indicate which
    tokens exist in the range indicated by the offset.
    ex: {'offsets': (0, 3), 'token_positions': {0, 1}}} means that tokens 0 and 1
    from the tokenizer are encapsulated by the character range (0, 3]

    We take overlapping ranges and gaps between ranges, and fill them in contiguously

    ex:
        offset_mapping = [(0, 1), (0, 20), (22, 23), (0, 0)]

        is rolled into
            [
                {'offsets': (0, 1), 'token_positions': {0, 1}},
                {'offsets': (1, 20), 'token_positions': {1}},
                {'offsets': (20, 22), 'token_positions': {}},
                {'offsets': (22, 23), 'token_positions': {2}},
            ]

        and returned as
        [(0, 1), (1, 20), (20, 22), (22, 23)], [{0, 1}, {1}, {}, {2}]
    """
    # The ordered span offsets for backtracking in case of an overlap
    # Like [(0, 1), (1, 3), (3, 4)]
    # We guarantee that the spans here will be contiguous, non-repeating and
    # non-overlapping
    span_offsets: List[Tuple[int, int]] = []
    # The mapping of a given offset range to their corresponding token positions
    # Each key will be in-line with the `span_offsets` list
    # ex: {(0, 1): {0}, {1, 3}: {}, {3, 4}: {2, 3, 4}}
    span_mapping: Dict[Tuple[int, int], Set[int]] = defaultdict(set)
    # If there are uncaptured chars in the beginning of the string (like spaces),
    # record those
    first_offset_loc = offset_mapping[0][0]
    if first_offset_loc != 0:
        span_mapping[(0, first_offset_loc)] = set()

    for cur_tok_pos, cur_offset in enumerate(offset_mapping):
        _add_spans_offsets(span_offsets, span_mapping, cur_offset, cur_tok_pos)

    return list(span_mapping.keys()), list(span_mapping.values())


def align_tokens_to_character_spans(
    samples_offsets: List[List[Tuple[int, int]]]
) -> AlignedTokenData:
    """Iterates through each samples offsets and creates character-aligned spans"""
    all_offsets = []
    all_token_positions = []
    for offset_mapping in tqdm(
        samples_offsets, leave=False, desc="Aligning characters with tokens"
    ):
        offsets, token_positions = rollup_offset_mapping(offset_mapping)
        all_offsets.append(offsets)
        all_token_positions.append(token_positions)
    return AlignedTokenData(
        token_label_offsets=all_offsets, token_label_positions=all_token_positions
    )


def get_token_dep_from_labels(
    probs: np.ndarray, labels: np.ndarray
) -> Tuple[np.ndarray, np.ndarray]:
    """Extracts DEP per token prediction using the labels as indexing tools

    First, extract the probabilities of the GT token label

    Probs is a numpy array of shape [batch_size, max_token_len, vocab_size] where
    for each sample (text input) in the batch, every token of that sample has a
    probability vector of size vocab_size (which can be 30k+).

    Labels is of shape [batch_size, max_token_length], where for each sample, it
    indicates the index into the vocab that the token should be (the token label).

    We use advanced indexing to extract out only the probabilities for the token
    label for each sample, for each batch.

    Then, we get the second highest probabilities per token via similar indexing.

    Finally, compute dep and return.

    Returns: (token_dep, gold_probs)

    NOTE: This function is not actively being used as we don't require the user
    to pass in labels. However, if we want to support that flow (which would make
    processing faster and more memory efficient), we can leverage these here.
    """
    batch_size, max_sequence_length, vocab_size = probs.shape
    clean_labels = labels.copy()
    # The labels are set to -100 for ignored tokens. Since the shape is of
    # `max_token_length`, many tokens in a particular sample may be ignored if they
    # don't exist. Similarly, in the case of a decoder-only model, the inputs will
    # be a part of the sample, so the labels are set to -100 so they are ignored
    clean_labels[clean_labels == -100] = 0

    # Create an array of indices for advanced indexing
    batch_indices = np.arange(batch_size)[:, np.newaxis]
    sequence_indices = np.arange(max_sequence_length)[np.newaxis, :]

    # Use advanced indexing to extract the logits for the label tokens
    gold_probs = probs[batch_indices, sequence_indices, clean_labels]

    # Now we set the location of the gold_probs to 0 so we can easily get the
    # second highest, _non_gold_ probs
    probs_no_gold = probs.copy()
    probs_no_gold[batch_indices, sequence_indices, labels] = 0
    # The probability of the second highest for each token in the sample
    second_probs = probs_no_gold.max(axis=-1)
    token_dep = (1 - (gold_probs - second_probs)) / 2
    return token_dep, gold_probs


def unpad_dep_probs_from_labels(
    token_dep: np.ndarray, token_gold_probs: np.ndarray, labels: np.ndarray
) -> Tuple[pa.array, pa.array]:
    """Unpads the incoming numpy array by looking for padded/ignored indices

    Ignored/padded indices are indicated by a -100 in the labels array.

    token_dep, token_gold_probs, and labels are of shape
    [batch_size, max_token_length], but for each sample in the batch, the tokens
    for that sample that are ignored are -100 in the labels matrix.
    So we use that to get only the ones we care about.

    We return a pyarrow array because each batch will have a different shape, which
    can't be represented in numpy

    NOTE: This function is not actively being used as we don't require the user
    to pass in labels. However, if we want to support that flow (which would make
    processing faster and more memory efficient), we can leverage these here.
    """
    batch_deps = []
    batch_gold_probs = []
    for batch_token_dep, batch_token_probs, batch_labels in zip(
        token_dep, token_gold_probs, labels
    ):
        batch_deps.append(batch_token_dep[batch_labels != -100])
        batch_gold_probs.append(batch_token_probs[batch_labels != -100])

    dep = pa.array(batch_deps)
    gold_probs = pa.array(batch_gold_probs)
    return dep, gold_probs<|MERGE_RESOLUTION|>--- conflicted
+++ resolved
@@ -8,10 +8,8 @@
 import torch
 import vaex
 from tqdm.auto import tqdm
-<<<<<<< HEAD
 from transformers import GenerationConfig, PreTrainedModel, PreTrainedTokenizerFast
 
-from dataquality.exceptions import GalileoException
 from dataquality.schemas.seq2seq import (
     AlignedTokenData,
     TOP_LOGPROBS_SCHEMA,
@@ -20,9 +18,50 @@
 )
 from dataquality.schemas.seq2seq import Seq2SeqInputCols as IC
 from dataquality.schemas.seq2seq import Seq2SeqOutputCols as C
-
-
-def get_top_logprob_indices(logprobs: np.ndarray):
+from dataquality.exceptions import GalileoException
+from dataquality.schemas.seq2seq import TOP_K, AlignedTokenData, LogprobData
+
+
+def remove_padding(
+    labels: np.ndarray, padding_side: str, padded_token_seq: np.ndarray
+) -> np.ndarray:
+    """Remove padding tokens from a single token sequence
+
+    To remove padding tokens we use the tokenized labels and slice
+    tokens depending on the padding side of the tokenizer.
+
+    We assume padded_token_seq is a sequence tokens with shape
+    [max_seq_len, ...], where  len(labels) = num_tokens <= max_seq_len
+    and `...` indicates 0+ extra dimensions.
+
+    Parameters:
+    -----------
+    labels: np.ndarray of shape - [num_tokens]
+        Token label ids for the sample. Used to get length of
+        non-padding logits.
+    padding_side: str
+        Comes from the tokenizer used for the model, determines
+        which side padding is applied.
+    padded_token_seq: np.ndarray of shape - [max_seq_len, ...]
+        Padded token sequence. The first dimension must be the token
+        dimension and be >= num_tokens. The following dimensions are
+        unrestricted.
+
+    Returns:
+    -------
+    non_padded_token_seq: np.ndarray of shape - [num_tokens, ...]
+        Sequence with padded tokens removed, leaving other dimensions
+        un-altered.
+    """
+    # Remove padding based on the padding_side of the tokenizer
+    num_tokens = len(labels)
+    if padding_side == "right":
+        return padded_token_seq[:num_tokens]
+
+    return padded_token_seq[-num_tokens:]
+
+
+def get_top_logprob_indices(logprobs: np.ndarray) -> np.ndarray:
     """Extract per-token top-k logprobs
 
     logprobs can either be at the sample level or batch level.
@@ -47,7 +86,7 @@
     -------
     top_logprob_indices: np.ndarray of shape - [..., TOP_K]
         Indices of the top-k per-token logprobs. Note we preserve
-        all but the last dimension (i.e. not -1) to seemlisly handle
+        all but the last dimension (i.e. not -1) to seemlesly handle
         samples or batches.
     """
     # Multiply by -1 to reverse the order
@@ -91,6 +130,7 @@
     Return:
     -------
     top_logprobs: List[List[Tuple[str, float]]
+    top_logprobs: List[List[Tuple[str, float]]]
         len(top_logprobs) == sample_logprobs.shape[0] == num_tokens
         len(top_logprobs[i]) == TOP_K
     """
@@ -104,7 +144,6 @@
         token_top_logprobs_mapping = []
         # Loop over the top_k predictions for the given token position
         for pred_token_id, logprob in zip(token_top_ids, token_top_logprobs):
-            # TODO: See how slow tokenizer decode is and if we just want to index into the vocab directly
             str_token = tokenizer.decode(pred_token_id)
             token_top_logprobs_mapping.append((str_token, logprob))
 
@@ -118,7 +157,7 @@
     sample_labels: np.ndarray,
     sample_top_indices: np.ndarray,
     tokenizer: PreTrainedTokenizerFast,
-) -> Tuple[np.ndarray, List[List[Tuple[str, float]]]]:
+) -> LogprobData:
     """Extract label_logprobs and top_logprobs
 
     Whether the labels are GT target labels or generated labels, the
@@ -144,25 +183,25 @@
 
     Returns:
     --------
-    label_logprobs: np.ndarray of shape [seq_len]
-        Label logprobs for each token in the sample
-    top_logprobs: List[Dict[str, float]]
-        List of top-k (str) predictions + corresponding logprobs
+    logprob_data: LogprobData
+        token_logprobs and top_logprobs for the sample
     """
     # Ensure final shape - [len(labels), 1]
     if sample_labels.ndim != 1:
-        raise GalileoException("Expects sample_labels to be a 1D array")
+        raise GalileoException(
+            f"Invalid shape {sample_labels.shape}, process_sample_logprobs"
+            f" expects sample_labels to be a 1D array"
+        )
     sample_labels = sample_labels[..., None]
 
     # Extract token_logprobs - shape [len(labels)]
-    label_logprobs = np.take_along_axis(
+    token_logprobs = np.take_along_axis(
         sample_logprobs, sample_labels, axis=-1
     ).squeeze()
 
     # Compute top_logprobs
     top_logprobs = extract_top_logprobs(sample_logprobs, sample_top_indices, tokenizer)
-
-    return label_logprobs, top_logprobs
+    return LogprobData(token_logprobs, top_logprobs)
 
 
 def generate_sample_output(
@@ -361,193 +400,6 @@
     # After flattening vaex pre-pends 4 `_`s
     df = df.drop(f"____{C.generation_data.value}")
     return df
-=======
-from transformers import PreTrainedTokenizerFast
-
-from dataquality.exceptions import GalileoException
-from dataquality.schemas.seq2seq import TOP_K, AlignedTokenData, LogprobData
-
-
-def remove_padding(
-    labels: np.ndarray, padding_side: str, padded_token_seq: np.ndarray
-) -> np.ndarray:
-    """Remove padding tokens from a single token sequence
-
-    To remove padding tokens we use the tokenized labels and slice
-    tokens depending on the padding side of the tokenizer.
-
-    We assume padded_token_seq is a sequence tokens with shape
-    [max_seq_len, ...], where  len(labels) = num_tokens <= max_seq_len
-    and `...` indicates 0+ extra dimensions.
-
-    Parameters:
-    -----------
-    labels: np.ndarray of shape - [num_tokens]
-        Token label ids for the sample. Used to get length of
-        non-padding logits.
-    padding_side: str
-        Comes from the tokenizer used for the model, determines
-        which side padding is applied.
-    padded_token_seq: np.ndarray of shape - [max_seq_len, ...]
-        Padded token sequence. The first dimension must be the token
-        dimension and be >= num_tokens. The following dimensions are
-        unrestricted.
-
-    Returns:
-    -------
-    non_padded_token_seq: np.ndarray of shape - [num_tokens, ...]
-        Sequence with padded tokens removed, leaving other dimensions
-        un-altered.
-    """
-    # Remove padding based on the padding_side of the tokenizer
-    num_tokens = len(labels)
-    if padding_side == "right":
-        return padded_token_seq[:num_tokens]
-
-    return padded_token_seq[-num_tokens:]
-
-
-def get_top_logprob_indices(logprobs: np.ndarray) -> np.ndarray:
-    """Extract per-token top-k logprobs
-
-    logprobs can either be at the sample level or batch level.
-
-    In both situations, we compute the top logprobs along the final (-1)
-    vocab dimension. We use `np.argpartition` to remove the overhead of
-    sorting along the vocab dimension - O(nlog(n)) -> O(n).
-    For reference see: https://numpy.org/doc/stable/reference/generated/numpy.argpartition.html
-
-    Post-conditions:
-    ----------------
-        - logprobs is left unchanged
-
-    TODO this can be so so much faster with torch on gpu!
-
-    Parameters:
-    -----------
-    logprobs: np.ndarray of shape [(optional)batch_size, seq_len, vocab_size]
-        per-token logprobs for a sample or a batch
-
-    Return:
-    -------
-    top_logprob_indices: np.ndarray of shape - [..., TOP_K]
-        Indices of the top-k per-token logprobs. Note we preserve
-        all but the last dimension (i.e. not -1) to seemlesly handle
-        samples or batches.
-    """
-    # Multiply by -1 to reverse the order
-    logprobs *= -1
-    partitioned_logprob_indices = np.argpartition(logprobs, TOP_K, axis=-1)
-    top_logprob_indices = partitioned_logprob_indices[..., :TOP_K]
-    logprobs *= -1
-
-    return top_logprob_indices
-
-
-def extract_top_logprobs(
-    sample_logprobs: np.ndarray,
-    top_indices: np.ndarray,
-    tokenizer: PreTrainedTokenizerFast,
-) -> List[List[Tuple[str, float]]]:
-    """Extract per token top_logprobs for a single sample
-
-    For each token, we extract the top-k predicted tokens
-    and corresponding logprobs. Then we convert predicted token_ids
-    into strings using the tokenizer.
-
-    Example top_logprobs data format for an example sequence:
-    [
-        [("the", -0.2), ("a", -0.6), ...],
-        [("cat", -0.05), ("dog", -0.1), ...],
-        ...
-    ]
-
-    Breaking down this format:
-        - The sample is represented as a List of Lists per token.
-        - For each token, we store a fixed length (k) list of tuples for each of
-        the top-k predicted tokens - (token_string, logprob).
-
-    Parameters:
-    -----------
-    sample_logprobs: np.ndarray of shape - [seq_len, Vocab size]
-    top_indices: np.ndarray of shape - [seq_len, k]
-    tokenizer: PreTrainedTokenizerFast
-
-    Return:
-    -------
-    top_logprobs: List[List[Tuple[str, float]]]
-        len(top_logprobs) == sample_logprobs.shape[0] == num_tokens
-        len(top_logprobs[i]) == TOP_K
-    """
-    # Extract top_k logprob indices - shape = [seq_len, k]
-    sample_top_logprobs = np.take_along_axis(sample_logprobs, top_indices, axis=-1)
-
-    # Generate top_k (string, logprob) token by token
-    top_logprobs: List[List[Tuple[str, float]]] = []
-    for token_top_ids, token_top_logprobs in zip(top_indices, sample_top_logprobs):
-        # List of Tuple[str, int] --> (token string, logprob)
-        token_top_logprobs_mapping = []
-        # Loop over the top_k predictions for the given token position
-        for pred_token_id, logprob in zip(token_top_ids, token_top_logprobs):
-            str_token = tokenizer.decode(pred_token_id)
-            token_top_logprobs_mapping.append((str_token, logprob))
-
-        top_logprobs.append(token_top_logprobs_mapping)
-
-    return top_logprobs
-
-
-def process_sample_logprobs(
-    sample_logprobs: np.ndarray,
-    sample_labels: np.ndarray,
-    sample_top_indices: np.ndarray,
-    tokenizer: PreTrainedTokenizerFast,
-) -> LogprobData:
-    """Extract label_logprobs and top_logprobs
-
-    Whether the labels are GT target labels or generated labels, the
-    process is identical. Extract the per token probability assigned to the
-    token label and the top-k logprobs.
-
-    Preconditions:
-        - We assume that all inputs have been stripped of any padding tokens!
-
-    Parameters:
-    -----------
-    sample_logprobs: np.ndarray of shape - [seq_len, vocab_size]
-        Per-token logprobs for a single sample
-    sample_labels: np.ndarray of shape - [seq_len]
-        Per-token lables for the sample. As a pre-condition
-        we assume that this is a 1D tensor with length seq_len.
-        This is important for extracting logprobs
-    sample_top_indices: np.ndarray of shape - [seq_len, TOP_K]
-        Top_K logprob indices for each token. Note that these
-        are not in order.
-    tokenizer: PreTrainedTokenizerFast
-        Tokenizer used by the model
-
-    Returns:
-    --------
-    logprob_data: LogprobData
-        token_logprobs and top_logprobs for the sample
-    """
-    # Ensure final shape - [len(labels), 1]
-    if sample_labels.ndim != 1:
-        raise GalileoException(
-            f"Invalid shape {sample_labels.shape}, process_sample_logprobs"
-            f" expects sample_labels to be a 1D array"
-        )
-    sample_labels = sample_labels[..., None]
-
-    # Extract token_logprobs - shape [len(labels)]
-    token_logprobs = np.take_along_axis(
-        sample_logprobs, sample_labels, axis=-1
-    ).squeeze()
-
-    # Compute top_logprobs
-    top_logprobs = extract_top_logprobs(sample_logprobs, sample_top_indices, tokenizer)
-    return LogprobData(token_logprobs, top_logprobs)
->>>>>>> a516ad3e
 
 
 def _handle_overlapping_offsets(
