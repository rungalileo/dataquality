import json
import os
from tempfile import NamedTemporaryFile
from typing import Any, Callable, Dict, List, Optional, Tuple, Union

import numpy as np
import torch
from torch import Tensor
from torch.nn import Module
from torch.nn import functional as F
from torch.utils.data import DataLoader

import dataquality as dq
from dataquality import config
from dataquality.analytics import Analytics
from dataquality.clients.api import ApiClient
from dataquality.clients.objectstore import ObjectStore
from dataquality.exceptions import GalileoException
from dataquality.integrations.torch import TorchLogger, unwatch
from dataquality.loggers.model_logger.semantic_segmentation import (
    SemanticSegmentationModelLogger,
)
from dataquality.schemas.semantic_segmentation import SemSegCols
from dataquality.schemas.split import Split
from dataquality.utils.helpers import wrap_fn
from dataquality.utils.semantic_segmentation.lm import (
    calculate_lm_for_batch,
    calculate_self_confidence,
    calculate_self_confidence_threshold,
    fill_confident_counts,
)
from dataquality.utils.semantic_segmentation.utils import mask_to_boundary
from dataquality.utils.thread_pool import ThreadPoolManager, lock
from dataquality.utils.torch import store_batch_indices
from dataquality.utils.upload import chunk_load_then_upload_df

a = Analytics(ApiClient, dq.config)  # type: ignore
a.log_import("torch")
object_store = ObjectStore()


# Heuristic used to calculate Likely Mislabeled for Semantic Segmentation
# A larger queue size corresponds to a more accurate estimate of LM.
# We keep a queue size to overcome memory issues with large SemSeg datasets.
LIKELY_MISLABELED_QUEUE_SIZE = 500
LIKELY_MISLABELED_MAP_SIZE = 32


class SemanticTorchLogger(TorchLogger):
    def __init__(
        self,
        imgs_remote_location: str,
        local_path_to_dataset_root: str,
        dataloaders: Dict[str, torch.utils.data.DataLoader],
        mask_col_name: Optional[str] = None,
        *args: Any,
        **kwargs: Any,
    ) -> None:
        """
        Class to log semantic segmentation models to Galileo

        :param imgs_remote_location: name of the bucket that currently stores
            images in cloud
        :param local_path_to_dataset_root: path to the parent dataset folder
        :param mask_col_name: name of the column that contains the mask
        :param dataloaders: dataloaders to be logged
        """
        super().__init__(*args, **kwargs)
        self.torch_helper_data.clear()
        self.torch_helper_data.model = self.model
        self.mask_col_name = mask_col_name
        self.local_path_to_dataset_root = os.path.abspath(local_path_to_dataset_root)

        # There is a hook on dataloader so must convert before attaching hook
        self.dataloader_path_to_id: Dict[str, Any] = {
            split: {} for split in dataloaders.keys()
        }
        self.id_to_relative_path: Dict[str, Any] = {
            split: {} for split in dataloaders.keys()
        }
        self.imgs_remote_location = imgs_remote_location
        self.dataloaders = dataloaders
        self.image_col = "image"
        self.converted_datasets = []
        for split, dataloader in self.dataloaders.items():
            convert_dataset = self.convert_dataset(dataloader.dataset, split)
            self.converted_datasets.append(convert_dataset)
        # capture the model input
        # detach normal embedding hooks and logit hooks and attach specific
        # semantic segmentation hooks
        self.hook_manager.detach_hooks()
        self.hook_manager.attach_hook(self.model, self._dq_input_hook)
        self.hook_manager.attach_hook(
            self.model, self._dq_classifier_hook_with_step_end
        )

        self.called_finish = False
        self.queue_size = LIKELY_MISLABELED_QUEUE_SIZE
        self.init_lm_labels_flag = False

    def convert_dataset(self, dataset: Any, split: str) -> List:
        """Convert the dataset to the format expected by the dataquality client

        Args:
            dataset (Any): dataset to convert
            start_int (int): starting unique id for each example in the dataset
                as we need a unique identifier for each example. Defaults to 0.
        """
        assert len(dataset) > 0
        assert (
            self.image_col in dataset[0].keys()
        ), 'The dataset must have a column named "image" that contains the image data'
        processed_dataset = []
        for i, data in enumerate(dataset):
            if "image_path" not in data:
                raise GalileoException(
                    "Missing image_path in data .\
                    Please have both specified in your dataset.\
                    Ie. for batch in dataloader: batch['image_path'] = 'path/to/image'\
                        This should get us to the image in the cloud by concatenating\
                            bucker_name + image_path"
                )

            self.dataloader_path_to_id[split][data["image_path"]] = i

            # cut the dataset path from the image path so we can use relative path
            # within the bucket to each image
            image_path = os.path.abspath(data["image_path"])
            image_path = image_path.replace(self.local_path_to_dataset_root, "")
            self.id_to_relative_path[split][i] = image_path

            processed_dataset.append(
                {SemSegCols.image_path: image_path, SemSegCols.id: i}
            )

        return processed_dataset

    def find_mask_category(self, batch: Dict[str, Any]) -> None:
        """
        Finds the mask category and stores it in the helper data
        :param batch: Dict[str, Any] batch from the dataloader
        """
        if not self.mask_col_name:
            for key in batch:
                if "mask" in key or "label" in key or "target" in key:
                    self.mask_col_name = key
            if not self.mask_col_name:
                raise ValueError(
                    "No mask column found in the batch please specify in watch method"
                )

    def _dq_logit_hook(
        self,
        model: Module,
        model_input: Optional[
            Tensor
        ],  # the classifier hook does not pass a model input
        model_output: Union[Tuple[Tensor], Tensor],
    ) -> None:
        """
        Hook to extract the logits from the model specific to semantic segmentation.
        Overrides the super class method.

        :param model: Model pytorch model
        :param model_input: Model input of the current layer
        :param model_output: Model output of the current layer
        """
        if isinstance(model_output, dict) and "out" in model_output:
            logits = model_output["out"]
        else:
            logits = model_output
        model_outputs_store = self.helper_data[HelperData.model_outputs_store]
        model_outputs_store["logits"] = logits

    def _dq_classifier_hook_with_step_end(
        self,
        model: Module,
        model_input: torch.Tensor,
        model_output: Union[Any, torch.Tensor],
    ) -> None:
        """
        Hook to extract the logits, embeddings from the model.
            Overrides the superclass method and moves self._on_step_end()
            to the input hook as that hook is called second.
        :param model: Model pytorch model
        :param model_input: Model input
        :param model_output: Model output
        """
        self._classifier_hook(model, model_input, model_output)
        self._on_step_end()

    def _dq_input_hook(
        self,
        model: torch.nn.Module,
        model_input: torch.Tensor,
        model_output: Dict[str, torch.Tensor],
    ) -> None:
        """
        Hook to store the model input (tensor) and extract the output
        from a dictionary and store

        :param model: torch.nn.Module segmentation model
        :param model_input: torch.Tensor input to the model - an image (bs, 3, h, w)
        :param model_output: torch.Tensor output of the model

        """
        # model input comes as a tuple of length 1
<<<<<<< HEAD
        self.torch_helper_data.model_input = model_input[0].detach().cpu().numpy()
        self._on_step_end()
=======
        self.helper_data[HelperData.model_input] = model_input[0].detach().cpu().numpy()
>>>>>>> bde0ef2a

    def get_image_ids_and_image_paths(
        self, split: str, logging_data: Dict[str, Any]
    ) -> Tuple[List[int], List[str]]:
        img_ids = self.torch_helper_data.batch["ids"]  # np.ndarray (bs,)
        # convert the img_ids to absolute ids from file map
        img_ids = [
            self.dataloader_path_to_id[split][path]
            for path in logging_data["image_path"]
        ]
        log_image_paths = [self.id_to_relative_path[split][id] for id in img_ids]
        image_paths = [pth.lstrip("./") for pth in log_image_paths]
        return img_ids, image_paths

    def queue_gold_and_pred(self, probs: torch.Tensor, gold: torch.Tensor) -> None:
        """Enqueue the ground truth and predicted masks for the batch

        Args:
            probs (torch.Tensor): probability vectors to queue for LM
            gold (torch.Tensor): gold masks resized to queue for LM
        """
        # stack on the end of the queue and remove front to keep only most recent
        self.prob_queue: torch.Tensor = torch.cat((self.prob_queue, probs), dim=0)
        self.gold_queue: torch.Tensor = torch.cat((self.gold_queue, gold), dim=0)

    def truncate_queue(self) -> None:
        """Truncate the queue to the batch size

        Args:
            bs (int): batch size
        """
        if self.prob_queue.shape[0] > self.queue_size:
            self.prob_queue = self.prob_queue[-self.queue_size :]
            self.gold_queue = self.gold_queue[-self.queue_size :]

    def resize_probs_and_gold(
        self, probs: torch.Tensor, gold: torch.Tensor
    ) -> Tuple[torch.Tensor, torch.Tensor]:
        """Resize the probs and gold to the correct size

        Args:
            probs (torch.Tensor): probability vectors to resize
            gold (torch.Tensor): gold masks to resize
        """
        probs.shape[0]
        # interpolate expects N, C, H, W so have to reshuffle probs
        probs = probs.permute(0, 3, 1, 2)
        # resize the tensors for compressed storage
        size = (LIKELY_MISLABELED_MAP_SIZE, LIKELY_MISLABELED_MAP_SIZE)
        probs = F.interpolate(probs, size=size, mode="bicubic")
        probs = probs.permute(0, 2, 3, 1)
        gold = gold.unsqueeze(1)
        gold = F.interpolate(gold, size=size, mode="nearest").long()
        gold = gold.squeeze(1)
        return probs, gold

    def _init_lm_labels(self) -> None:
        # initialize variables for likely mislabeled
        self.confident_count = torch.zeros(
            (self.number_classes, self.number_classes), dtype=torch.int64
        )
        self.counts_per_class = torch.zeros(self.number_classes, dtype=torch.int64)
        self.thresholds = torch.zeros(self.number_classes, dtype=torch.float32)
        self.thresholds += 0.5

        # create a queue to store the last X probs and gold queue but start with empty
        # so as to not report mislabeled pixels until we have enough data
        self.prob_queue = torch.empty(
            (
                0,
                LIKELY_MISLABELED_MAP_SIZE,
                LIKELY_MISLABELED_MAP_SIZE,
                self.number_classes,
            )
        )
        self.gold_queue = torch.empty(
            (0, LIKELY_MISLABELED_MAP_SIZE, LIKELY_MISLABELED_MAP_SIZE)
        )

    def calculate_mislabeled_pixels(
        self, probs: torch.Tensor, gold_mask: torch.Tensor
    ) -> torch.Tensor:
        """Helper function to calculate the mislabeled pixels in the batch

        Args:
            probs (torch.Tensor): probability tensor of shape (bs, h, w, num_classes)
            gold_mask (torch.Tensor): gold truth mask of shape (bs, h, w)

        Returns:
            Mislabeled pixels tensor of shape (batch_size, height, width)
        """
        # resize probs and gold
        probs, gold_mask = self.resize_probs_and_gold(probs, gold_mask)
        self.queue_gold_and_pred(probs, gold_mask.cpu())
        out_threshold = calculate_self_confidence_threshold(
            self.prob_queue, self.gold_queue
        )
        for cls in torch.unique(gold_mask):
            self.thresholds[cls] = (
                self.thresholds[cls] * 0.999 + out_threshold[cls] * 0.001
            )
        # zero out the confident count to avoid overestimating
        self.confident_count = torch.zeros(
            (self.number_classes, self.number_classes), dtype=torch.int64
        )
        for class_idx in range(self.number_classes):
            self.confident_count = fill_confident_counts(
                probs[..., class_idx],
                gold_mask,
                class_idx,
                per_class_threshold=self.thresholds[class_idx],
                confident_counts=self.confident_count,
            )
        self.counts_per_class += torch.bincount(
            gold_mask.view(-1).cpu(), minlength=probs.shape[-1]
        )
        self_confidence = calculate_self_confidence(self.prob_queue, self.gold_queue)
        mislabeled_pixels = calculate_lm_for_batch(
            self_confidence,
            self.confident_count,
            self.counts_per_class,
            self.gold_queue,
            self.number_classes,
            self.prob_queue,
        )
        # if we have not reached our queue size, we do not report mislabeled
        if self.prob_queue.shape[0] < self.queue_size:
            mislabeled_pixels = torch.zeros_like(mislabeled_pixels)
        bs = probs.shape[0]
        mislabeled_pixels = mislabeled_pixels[-bs:]
        self.truncate_queue()
        return mislabeled_pixels

    def expand_binary_classification(self, probs: torch.Tensor) -> torch.Tensor:
        """Expands the binary classification to a 2 channel tensor

        Args:
            probs (torch.Tensor): binary classification tensor

        Returns:
            torch.Tensor: bs, 2, h, w tensor
        """
        return torch.cat([1 - probs, probs], dim=3)

    def get_argmax_probs(
        self,
    ) -> Tuple[torch.Tensor, torch.Tensor]:
        """Helper function to get the argmax and probs from the model outputs

        Returns:
            Tuple[torch.Tensor, torch.Tensor]: argmax and logits tensors
        """
        # resize the logits to the input size based on hooks
        preds = self.torch_helper_data.model_outputs_store["logits"]
        if preds.dtype == torch.float16:
            preds = preds.to(torch.float32)
        input_shape = self.torch_helper_data.model_input.shape[-2:]
        preds = F.interpolate(preds, size=input_shape, mode="bilinear")

        # checks whether the model is (n, classes, w, h), or (n, w, h, classes)
        # takes the max in case of binary classification
        if max(preds.shape[1], 2) == self.number_classes:
            preds = preds.permute(0, 2, 3, 1)
        assert (
            max(preds.shape[3], 2) == self.number_classes
        ), "The model output shape is not as expected. \
                Expected classes to be in last dimension"

        logits = preds.clone()  # (bs, w, h, classes)
        if preds.shape[3] > 1:
            probs = (torch.nn.Softmax(dim=-1)(logits)).cpu()
        else:
            probs = (torch.nn.Sigmoid()(logits)).cpu()
            # expands the binary classification to a 2 channel tensor
            probs = self.expand_binary_classification(probs)

        argmax = (probs.clone().argmax(dim=-1)).cpu()

        return argmax, probs

    def _on_step_end(self) -> None:
        """Function to be called at the end of step to log the inputs and outputs"""
        if not self.mask_col_name:
            self.find_mask_category(self.torch_helper_data.batch["data"])

        # if we have not inferred the number of classes from the model architecture
<<<<<<< HEAD
        self.number_classes = self.torch_helper_data.model_outputs_store[
            "logits"
        ].shape[1]
=======
        # takes the max of the logits shape and 2 in case of binary classification
        self.number_classes = max(
            self.helper_data[HelperData.model_outputs_store]["logits"].shape[1], 2
        )
>>>>>>> bde0ef2a
        if not self.init_lm_labels_flag:
            self._init_lm_labels()
            self.init_lm_labels_flag = True
        split = self.logger_config.cur_split.lower()  # type: ignore
        with torch.no_grad():
            logging_data = self.torch_helper_data.batch["data"]
            img_ids, image_paths = self.get_image_ids_and_image_paths(
                split, logging_data
            )

            argmax, probs = self.get_argmax_probs()
            gold_mask = logging_data[self.mask_col_name].clone()

            gold_boundary_masks = mask_to_boundary(
                gold_mask.cpu().numpy()
            )  # (bs, w, h)
            pred_boundary_masks = mask_to_boundary(
                argmax.clone().cpu().numpy()
            )  # (bs, w, h)
            if gold_mask.shape[1] == 1:
                gold_mask = gold_mask.squeeze(1)  # (bs, w, h)
            if gold_mask.dtype == torch.float16:
                gold_mask = gold_mask.to(torch.float32)

            mislabeled_pixels = self.calculate_mislabeled_pixels(probs, gold_mask)
            # do not log if we are not in the final inference loop
            if not self.called_finish:
                return
            logger = SemanticSegmentationModelLogger(
                imgs_remote_location=self.imgs_remote_location,
                image_paths=image_paths,
                image_ids=img_ids,
                gold_masks=gold_mask,  # Torch tensor (bs, w, h)
                pred_masks=argmax,  # Torch tensor (bs, w, h)
                gold_boundary_masks=torch.tensor(
                    gold_boundary_masks
                ),  # Torch tensor (bs, w, h)
                pred_boundary_masks=torch.tensor(
                    pred_boundary_masks
                ),  # Torch tensor (bs, w, h)
                output_probs=probs,  # Torch tensor (bs, w, h, classes)
                mislabeled_pixels=mislabeled_pixels,  # torch tensor (bs, w, h)
            )
            logger.log()

    def upload_contours_split(self, split: str) -> None:
        """Uploads all contours for a given split to minio

        Args:
            split (str): split name
        """
        model_logger = dq.get_model_logger()
        project_path = f"{model_logger.LOG_FILE_DIR}/{config.current_project_id}"
        local_contour_path = f"{project_path}/{config.current_run_id}/{split}/contours"

        files = os.listdir(local_contour_path)
        all_contours = {}
        for file in files:
            with open(f"{local_contour_path}/{file}") as f:
                contours = json.load(f)
                # uuid is the key for each contour from the polygon schema
                all_contours[file.replace(".json", "")] = contours
        with NamedTemporaryFile(mode="w+", delete=False) as temp_file:
            json.dump(all_contours, temp_file)

        obj_name = f"{model_logger.proj_run}/{split}/contours/contours.json"
        object_store.create_object(
            object_name=obj_name,
            file_path=temp_file.name,
            content_type="application/json",
            progress=False,
            bucket_name=config.results_bucket_name,
        )

    def upload_dep_split(self, split: str) -> None:
        """Uploads all dep files for a given split to minio

        Args:
            split (str): split name
        """
        project_id = config.current_project_id
        run_id = str(config.current_run_id)
        split = split

        model_logger = dq.get_model_logger()
        project_path = f"{model_logger.LOG_FILE_DIR}/{project_id}"
        local_dep_path = f"{project_path}/{run_id}/{split}/dep"

        dep_paths = []
        for file in os.listdir(local_dep_path):
            dep_paths.append(f"{local_dep_path}/{file}")

        object_path = f"{project_id}/{run_id}/{split}/dep"
        chunk_load_then_upload_df(
            file_list=dep_paths,
            project_id=project_id,
            object_path=object_path,
            export_cols=["data", "object_path"],
            temp_dir=local_dep_path,
            export_format="arrow",
            show_progress=False,
            bucket=config.results_bucket_name,
            use_data_md5_hash=False,
        )

    def finish(self) -> None:
        # call to eval to make sure we are not in train mode for batch norm
        # in batch norm with 1 example can get an error if we are in train mode
        self.model.eval()
        self.called_finish = True
        # finish function that runs our inference at the end of training
        device = torch.device("cuda" if torch.cuda.is_available() else "cpu")
        self.model = self.model.to(device)
        for split, dataloader in self.dataloaders.items():
            # For sem seg the final inference loop is always considered epoch 0
            dq.set_epoch_and_split(0, Split[split])
            with torch.no_grad():
                self.run_one_epoch(dataloader, device)
            split = self.logger_config.cur_split.lower()  # type: ignore
            # Ensure all contours are written to disk before starting upload
            ThreadPoolManager.wait_for_threads()
            with lock:
                self.upload_contours_split(split)
                self.upload_dep_split(split)
        self.model.train()

    def run_one_epoch(self, dataloader: DataLoader, device: torch.device) -> None:
        if torch.cuda.is_available():
            torch.cuda.empty_cache()
        with torch.autocast("cuda"):
            for i, batch in enumerate(dataloader):
                img = batch[self.image_col]
                img = img.to(device)
                self.model(img)


# store the batch
def store_batch(
    store: Dict[str, Dict[str, Union[np.ndarray, torch.Tensor]]]
) -> Callable:
    """
    Stores the batch in the passed store
    :param store: Dict[str, torch.Tensor] location to store the batch
    """

    def process_batch(
        next_batch_func: Callable, *args: Tuple, **kwargs: Dict[str, Any]
    ) -> Callable:
        """
        Patches the next_batch function to store the batch as well as returning
        :param next_batch_func: Callable original next_batch function of the dataloader
        """
        batch = next_batch_func(*args, **kwargs)
        if batch:
            store["data"] = batch
        return batch

    return process_batch


def patch_iterator_and_batch(store: Dict[str, Any]) -> Callable:
    """
    Patches the iterator of the dataloader to return the indices and the batch
    :param store: Dict[str, Any] location to store the indices and the batch
    """

    def patch_iterator(
        orig_iterator: Callable, *args: Tuple, **kwargs: Dict[str, Any]
    ) -> Callable:
        """
        Patches the iterator and wraps the next_index and next_data methods
        :param orig_iterator: Callable original iterator of the dataloader
        """
        iteraror = orig_iterator(*args, **kwargs)
        iteraror._next_index = wrap_fn(iteraror._next_index, store_batch_indices(store))
        iteraror._next_data = wrap_fn(iteraror._next_data, store_batch(store))
        return iteraror

    return patch_iterator


def watch(
    model: Module,
    imgs_remote_location: str,
    local_path_to_dataset_root: str,
    dataloaders: Dict[str, DataLoader],
    mask_col_name: Optional[str] = None,
    unpatch_on_start: bool = False,
) -> None:
    """
    wraps a PyTorch model and optionally dataloaders to log the
    embeddings and logits to [Galileo](https://www.rungalileo.io/).

        train_dataloader = torch.utils.data.DataLoader()
        model = SemSegModel()
        watch(model, imgs_remote_location, local_path_to_dataset_root,
            [train_dataloader, test_dataloader])
        for epoch in range(NUM_EPOCHS):
            dq.set_epoch_and_split(epoch,"training")
            train()
            dq.set_split("validation")
            validate()
        dq.finish()

    :param model: Pytorch Model to be wrapped
    :param imgs_remote_location: Name of the bucket from which the images come
    :param local_path_to_dataset_root: Path to the dataset which we can remove
        from the image path
    :param dataloaders: List of dataloaders to be wrapped
    :param mask_col_name: Name of the column in the dataloader that contains the mask
    :param unpatch_on_start: Whether to unpatch the model before patching it
    """
    print(
        "We assume the dataloaders passed only have transforms that Tensor, Resize "
        "and Normalize the image and mask\n"
        "Any cropping or shearing transforms passed will lead to unexpected "
        "results\n"
        "See docs at https://docs.rungalileo.io/galileo/how-to-and-faq/python-sdk/watch"
        " for more info"
    )

    a.log_function("torch/watch")
    assert dq.config.task_type, GalileoException(
        "dq client must be initialized. " "For example: dq.init('text_classification')"
    )
    if unpatch_on_start:
        unwatch(model, force=True)
    if not getattr(model, "_dq", False):
        setattr(model, "_dq", True)
    else:
        raise GalileoException(
            "Model is already being watched, run unwatch(model) first"
        )

    dataloaders = dataloaders or {}
    if not dataloaders:
        raise GalileoException(
            "No dataloaders passed. Please pass a list of dataloaders to watch"
        )
    for key, dataloader in dataloaders.items():
        assert key in Split.__members__, GalileoException(
            f"Dataloader key {key} is not a valid split"
        )
        current_split = Split[key].value
        logger_config = dq.get_model_logger().logger_config
        setattr(logger_config, f"{current_split}_logged", True)
        assert isinstance(dataloader, DataLoader), GalileoException(
            "Invalid dataloader. Must be a pytorch dataloader"
            "from torch.utils.data import DataLoader..."
            "train_dataloader = DataLoader(dataset)"
        )
        # We override the dataloader to have 0 workers since multi-processing
        # is not supported for the way we do the final inference run over
        # data in the logging step
        if getattr(dataloader, "num_workers", 0) > 0:
            dataloader.num_workers = 0

    helper_data = dq.get_model_logger().logger_config.helper_data

    # we assume that the image_path they pass to us is relative to the bucket / dataset
    # ie if the path they give to us should be the same path we can use in their bucket
    # to find the data
    #   (ie imgs_remote_location/image_path == local_path_to_dataset_root/image_path)

    tl = SemanticTorchLogger(
        imgs_remote_location=imgs_remote_location.rstrip("/"),
        local_path_to_dataset_root=local_path_to_dataset_root,
        dataloaders=dataloaders,
        mask_col_name=mask_col_name,
        helper_data=helper_data,
        model=model,
    )

    dq.get_model_logger().logger_config.finish = tl.finish
    for key, dataloader in dataloaders.items():
        dataloader._get_iterator = wrap_fn(  # type: ignore
            dataloader._get_iterator,
            patch_iterator_and_batch(tl.torch_helper_data.batch),
        )<|MERGE_RESOLUTION|>--- conflicted
+++ resolved
@@ -205,12 +205,7 @@
 
         """
         # model input comes as a tuple of length 1
-<<<<<<< HEAD
-        self.torch_helper_data.model_input = model_input[0].detach().cpu().numpy()
-        self._on_step_end()
-=======
         self.helper_data[HelperData.model_input] = model_input[0].detach().cpu().numpy()
->>>>>>> bde0ef2a
 
     def get_image_ids_and_image_paths(
         self, split: str, logging_data: Dict[str, Any]
@@ -397,16 +392,11 @@
             self.find_mask_category(self.torch_helper_data.batch["data"])
 
         # if we have not inferred the number of classes from the model architecture
-<<<<<<< HEAD
-        self.number_classes = self.torch_helper_data.model_outputs_store[
-            "logits"
-        ].shape[1]
-=======
+
         # takes the max of the logits shape and 2 in case of binary classification
         self.number_classes = max(
             self.helper_data[HelperData.model_outputs_store]["logits"].shape[1], 2
         )
->>>>>>> bde0ef2a
         if not self.init_lm_labels_flag:
             self._init_lm_labels()
             self.init_lm_labels_flag = True
