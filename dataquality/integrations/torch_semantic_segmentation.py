--- conflicted
+++ resolved
@@ -632,11 +632,7 @@
     #   (ie imgs_remote_location/image_path == local_path_to_dataset_root/image_path)
 
     tl = SemanticTorchLogger(
-<<<<<<< HEAD
-        imgs_remote_location=imgs_remote_location,
-=======
-        remote_img_location=remote_img_location.rstrip("/"),,
->>>>>>> b983cd25
+        imgs_remote_location=imgs_remote_location.rstrip("/"),
         local_path_to_dataset_root=local_path_to_dataset_root,
         dataloaders=dataloaders,
         mask_col_name=mask_col_name,
