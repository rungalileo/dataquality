import json
import os
from tempfile import NamedTemporaryFile
from typing import Any, Callable, Dict, List, Optional, Tuple, Union

import numpy as np
import torch
from torch.nn import Module
from torch.nn import functional as F
from torch.utils.data import DataLoader

import dataquality as dq
from dataquality import config
from dataquality.analytics import Analytics
from dataquality.clients.api import ApiClient
from dataquality.clients.objectstore import ObjectStore
from dataquality.core._config import GALILEO_DEFAULT_RESULT_BUCKET_NAME
from dataquality.exceptions import GalileoException
from dataquality.integrations.torch import TorchLogger, unwatch
from dataquality.loggers.model_logger.semantic_segmentation import (
    SemanticSegmentationModelLogger,
)
from dataquality.schemas.semantic_segmentation import SemSegCols
from dataquality.schemas.split import Split
from dataquality.schemas.torch import HelperData
from dataquality.utils.helpers import wrap_fn
from dataquality.utils.semantic_segmentation.lm import (
    calculate_lm_for_batch,
    calculate_self_confidence,
    calculate_self_confidence_threshold,
    fill_confident_counts,
)
from dataquality.utils.semantic_segmentation.utils import mask_to_boundary
from dataquality.utils.thread_pool import ThreadPoolManager, lock
from dataquality.utils.torch import ModelHookManager, store_batch_indices
from dataquality.utils.upload import chunk_load_then_upload_df

a = Analytics(ApiClient, dq.config)  # type: ignore
a.log_import("torch")
object_store = ObjectStore()


# Heuristic used to calculate Likely Mislabeled for Semantic Segmentation
# A larger queue size corresponds to a more accurate estimate of LM.
# We keep a queue size to overcome memory issues with large SemSeg datasets.
LIKELY_MISLABELED_QUEUE_SIZE = 500
LIKELY_MISLABELED_MAP_SIZE = 32


class SemanticTorchLogger(TorchLogger):
    def __init__(
        self,
        remote_img_location: str,
        local_path_to_dataset_root: str,
        dataloaders: Dict[str, torch.utils.data.DataLoader],
        mask_col_name: Optional[str] = None,
        *args: Any,
        **kwargs: Any,
    ) -> None:
        """
        Class to log semantic segmentation models to Galileo

        :param remote_img_location: name of the bucket that currently stores
            images in cloud
        :param local_path_to_dataset_root: path to the parent dataset folder
        :param mask_col_name: name of the column that contains the mask
        :param dataloaders: dataloaders to be logged
        """
        super().__init__(*args, **kwargs)

        self._init_helper_data(self.hook_manager, self.model)
        self.mask_col_name = mask_col_name
        self.local_path_to_dataset_root = os.path.abspath(local_path_to_dataset_root)

        # There is a hook on dataloader so must convert before attaching hook
        self.dataloader_path_to_id: Dict[str, Any] = {
            split: {} for split in dataloaders.keys()
        }
        self.id_to_relative_path: Dict[str, Any] = {
            split: {} for split in dataloaders.keys()
        }
        self.remote_img_location = remote_img_location
        self.dataloaders = dataloaders
        self.image_col = "image"
        self.converted_datasets = []
        for split, dataloader in self.dataloaders.items():
            convert_dataset = self.convert_dataset(dataloader.dataset, split)
            self.converted_datasets.append(convert_dataset)
        # capture the model input
        self.hook_manager.attach_hook(self.model, self._dq_input_hook)

        self.called_finish = False
        self.queue_size = LIKELY_MISLABELED_QUEUE_SIZE
        self.init_lm_labels_flag = False

    def convert_dataset(self, dataset: Any, split: str) -> List:
        """Convert the dataset to the format expected by the dataquality client

        Args:
            dataset (Any): dataset to convert
            start_int (int): starting unique id for each example in the dataset
                as we need a unique identifier for each example. Defaults to 0.
        """
        assert len(dataset) > 0
        assert (
            self.image_col in dataset[0].keys()
        ), 'The dataset must have a column named "image" that contains the image data'
        processed_dataset = []
        for i, data in enumerate(dataset):
            if "image_path" not in data:
                raise GalileoException(
                    "Missing image_path in data .\
                    Please have both specified in your dataset.\
                    Ie. for batch in dataloader: batch['image_path'] = 'path/to/image'\
                        This should get us to the image in the cloud by concatenating\
                            bucker_name + image_path"
                )

            self.dataloader_path_to_id[split][data["image_path"]] = i

            # cut the dataset path from the image path so we can use relative path
            # within the bucket to each image
            image_path = os.path.abspath(data["image_path"])
            image_path = image_path.replace(self.local_path_to_dataset_root, "")
            self.id_to_relative_path[split][i] = image_path

            processed_dataset.append(
                {SemSegCols.image_path: image_path, SemSegCols.id: i}
            )

        return processed_dataset

    def find_mask_category(self, batch: Dict[str, Any]) -> None:
        """
        Finds the mask category and stores it in the helper data
        :param batch: Dict[str, Any] batch from the dataloader
        """
        if not self.mask_col_name:
            for key in batch:
                if "mask" in key or "label" in key or "target" in key:
                    self.mask_col_name = key
            if not self.mask_col_name:
                raise ValueError(
                    "No mask column found in the batch please specify in watch method"
                )

    def _dq_classifier_hook_with_step_end(
        self,
        model: Module,
        model_input: torch.Tensor,
        model_output: Union[Any, torch.Tensor],
    ) -> None:
        """
        Hook to extract the logits, embeddings from the model.
            Overrides the superclass method and moves self._on_step_end()
            to the input hook as that hook is called second.
        :param model: Model pytorch model
        :param model_input: Model input
        :param model_output: Model output
        """
        self._classifier_hook(model, model_input, model_output)

    def _dq_input_hook(
        self,
        model: torch.nn.Module,
        model_input: torch.Tensor,
        model_output: Dict[str, torch.Tensor],
    ) -> None:
        """
        Hook to store the model input (tensor) and extract the output
        from a dictionary and store

        :param model: torch.nn.Module segmentation model
        :param model_input: torch.Tensor input to the model - an image (bs, 3, h, w)
        :param model_output: torch.Tensor output of the model

        """
        # model input comes as a tuple of length 1
        self.helper_data[HelperData.model_input] = model_input[0].detach().cpu().numpy()
        self._on_step_end()

    def _init_helper_data(self, hm: ModelHookManager, model: Module) -> None:
        """
        Initialize the helper data with ids from the dataloader indices,
        patches for applied monkey patched functions and the hook manager.
        :param hm: Hook manager
        :param model: torch.nn.Module model that we are hooking
        """
        self.helper_data.clear()
        self.helper_data.update(
            {
                HelperData.dl_next_idx_ids: [],
                HelperData.last_action: "init",
                HelperData.patches: [],
                HelperData.model_outputs_store: {},
                HelperData.hook_manager: hm,
                HelperData.model: model,
                HelperData.batch: {},
                HelperData.model_input: {},
            }
        )

    def get_image_ids_and_image_paths(
        self, split: str, logging_data: Dict[str, Any]
    ) -> Tuple[List[int], List[str]]:
        img_ids = self.helper_data["batch"]["ids"]  # np.ndarray (bs,)
        # convert the img_ids to absolute ids from file map
        img_ids = [
            self.dataloader_path_to_id[split][path]
            for path in logging_data["image_path"]
        ]
        log_image_paths = [self.id_to_relative_path[split][id] for id in img_ids]
        image_paths = [pth.lstrip("./") for pth in log_image_paths]
        return img_ids, image_paths

    def queue_gold_and_pred(self, probs: torch.Tensor, gold: torch.Tensor) -> None:
        """Enqueue the ground truth and predicted masks for the batch

        Args:
            probs (torch.Tensor): probability vectors to queue for LM
            gold (torch.Tensor): gold masks resized to queue for LM
        """
        # stack on the end of the queue and remove front to keep only most recent
        self.prob_queue: torch.Tensor = torch.cat((self.prob_queue, probs), dim=0)
        self.gold_queue: torch.Tensor = torch.cat((self.gold_queue, gold), dim=0)

    def truncate_queue(self) -> None:
        """Truncate the queue to the batch size

        Args:
            bs (int): batch size
        """
        if self.prob_queue.shape[0] > self.queue_size:
            self.prob_queue = self.prob_queue[-self.queue_size :]
            self.gold_queue = self.gold_queue[-self.queue_size :]

    def resize_probs_and_gold(
        self, probs: torch.Tensor, gold: torch.Tensor
    ) -> Tuple[torch.Tensor, torch.Tensor]:
        """Resize the probs and gold to the correct size

        Args:
            probs (torch.Tensor): probability vectors to resize
            gold (torch.Tensor): gold masks to resize
        """
        probs.shape[0]
        # interpolate expects N, C, H, W so have to reshuffle probs
        probs = probs.permute(0, 3, 1, 2)
        # resize the tensors for compressed storage
        size = (LIKELY_MISLABELED_MAP_SIZE, LIKELY_MISLABELED_MAP_SIZE)
        probs = F.interpolate(probs, size=size, mode="bicubic")
        probs = probs.permute(0, 2, 3, 1)
        gold = gold.unsqueeze(1)
        gold = F.interpolate(gold, size=size, mode="nearest").long()
        gold = gold.squeeze(1)
        return probs, gold

    def _init_lm_labels(self) -> None:
        # initialize variables for likely mislabeled
        self.confident_count = torch.zeros(
            (self.number_classes, self.number_classes), dtype=torch.int64
        )
        self.counts_per_class = torch.zeros(self.number_classes, dtype=torch.int64)
        self.thresholds = torch.zeros(self.number_classes, dtype=torch.float32)
        self.thresholds += 0.5

        # create a queue to store the last X probs and gold queue but start with empty
        # so as to not report mislabeled pixels until we have enough data
        self.prob_queue = torch.empty(
            (
                0,
                LIKELY_MISLABELED_MAP_SIZE,
                LIKELY_MISLABELED_MAP_SIZE,
                self.number_classes,
            )
        )
        self.gold_queue = torch.empty(
            (0, LIKELY_MISLABELED_MAP_SIZE, LIKELY_MISLABELED_MAP_SIZE)
        )

    def calculate_mislabeled_pixels(
        self, probs: torch.Tensor, gold_mask: torch.Tensor
    ) -> torch.Tensor:
        """Helper function to calculate the mislabeled pixels in the batch

        Args:
            probs (torch.Tensor): probability tensor of shape (bs, h, w, num_classes)
            gold_mask (torch.Tensor): gold truth mask of shape (bs, h, w)

        Returns:
            Mislabeled pixels tensor of shape (batch_size, height, width)
        """
        # resize probs and gold
        probs, gold_mask = self.resize_probs_and_gold(probs, gold_mask)
        self.queue_gold_and_pred(probs, gold_mask.cpu())
        out_threshold = calculate_self_confidence_threshold(
            self.prob_queue, self.gold_queue
        )
        for cls in torch.unique(gold_mask):
            self.thresholds[cls] = (
                self.thresholds[cls] * 0.999 + out_threshold[cls] * 0.001
            )
        # zero out the confident count to avoid overestimating
        self.confident_count = torch.zeros(
            (self.number_classes, self.number_classes), dtype=torch.int64
        )
        for class_idx in range(self.number_classes):
            self.confident_count = fill_confident_counts(
                probs[..., class_idx],
                gold_mask,
                class_idx,
                per_class_threshold=self.thresholds[class_idx],
                confident_counts=self.confident_count,
            )
        self.counts_per_class += torch.bincount(
            gold_mask.view(-1).cpu(), minlength=probs.shape[-1]
        )
        self_confidence = calculate_self_confidence(self.prob_queue, self.gold_queue)
        mislabeled_pixels = calculate_lm_for_batch(
            self_confidence,
            self.confident_count,
            self.counts_per_class,
            self.gold_queue,
            self.number_classes,
            self.prob_queue,
        )
        # if we have not reached our queue size, we do not report mislabeled
        if self.prob_queue.shape[0] < self.queue_size:
            mislabeled_pixels = torch.zeros_like(mislabeled_pixels)
        bs = probs.shape[0]
        mislabeled_pixels = mislabeled_pixels[-bs:]
        self.truncate_queue()
        return mislabeled_pixels

    def get_argmax_probs(
        self,
    ) -> Tuple[torch.Tensor, torch.Tensor]:
        """Helper function to get the argmax and probs from the model outputs

        Returns:
            Tuple[torch.Tensor, torch.Tensor]: argmax and logits tensors
        """
        # resize the logits to the input size based on hooks
        preds = self.helper_data[HelperData.model_outputs_store]["logits"]
        if preds.dtype == torch.float16:
            preds = preds.to(torch.float32)
        input_shape = self.helper_data[HelperData.model_input].shape[-2:]
        preds = F.interpolate(preds, size=input_shape, mode="bilinear")

        # checks whether the model is (n, classes, w, h), or (n, w, h, classes)
        if preds.shape[1] == self.number_classes:
            preds = preds.permute(0, 2, 3, 1)
        assert (
            preds.shape[-1] == self.number_classes
        ), "The model output shape is not as expected. \
                Expected classes to be in last dimension"

        argmax = (preds.clone().argmax(dim=-1)).cpu()
        logits = preds.clone()  # (bs, w, h, classes)
        probs = (torch.nn.Softmax(dim=-1)(logits)).cpu()
        return argmax, probs

    def _on_step_end(self) -> None:
        """Function to be called at the end of step to log the inputs and outputs"""
        if not self.mask_col_name:
            self.find_mask_category(self.helper_data["batch"]["data"])

        # if we have not inferred the number of classes from the model architecture
        self.number_classes = self.helper_data[HelperData.model_outputs_store][
            "logits"
        ].shape[1]
        if not self.init_lm_labels_flag:
            self._init_lm_labels()
            self.init_lm_labels_flag = True
        split = self.logger_config.cur_split.lower()  # type: ignore
        with torch.no_grad():
            logging_data = self.helper_data["batch"]["data"]
            img_ids, image_paths = self.get_image_ids_and_image_paths(
                split, logging_data
            )

            argmax, probs = self.get_argmax_probs()
            gold_mask = logging_data[self.mask_col_name].clone()

            gold_boundary_masks = mask_to_boundary(
                gold_mask.cpu().numpy()
            )  # (bs, w, h)
            pred_boundary_masks = mask_to_boundary(
                argmax.clone().cpu().numpy()
            )  # (bs, w, h)
            if gold_mask.shape[1] == 1:
                gold_mask = gold_mask.squeeze(1)  # (bs, w, h)
            if gold_mask.dtype == torch.float16:
                gold_mask = gold_mask.to(torch.float32)
            mislabeled_pixels = self.calculate_mislabeled_pixels(probs, gold_mask)
            # do not log if we are not in the final inference loop
            if not self.called_finish:
                return
            logger = SemanticSegmentationModelLogger(
                remote_img_location=self.remote_img_location,
                image_paths=image_paths,
                image_ids=img_ids,
                gold_masks=gold_mask,  # Torch tensor (bs, w, h)
                pred_masks=argmax,  # Torch tensor (bs, w, h)
                gold_boundary_masks=torch.tensor(
                    gold_boundary_masks
                ),  # Torch tensor (bs, w, h)
                pred_boundary_masks=torch.tensor(
                    pred_boundary_masks
                ),  # Torch tensor (bs, w, h)
                output_probs=probs,  # Torch tensor (bs, w, h, classes)
                mislabeled_pixels=mislabeled_pixels,  # torch tensor (bs, w, h)
            )
            logger.log()

    def upload_contours_split(self, split: str) -> None:
        """Uploads all contours for a given split to minio

        Args:
            split (str): split name
        """
        model_logger = dq.get_model_logger()
        project_path = f"{model_logger.LOG_FILE_DIR}/{config.current_project_id}"
        local_contour_path = f"{project_path}/{config.current_run_id}/{split}/contours"

        files = os.listdir(local_contour_path)
        all_contours = {}
        for file in files:
            with open(f"{local_contour_path}/{file}") as f:
                contours = json.load(f)
                # uuid is the key for each contour from the polygon schema
                all_contours[file.replace(".json", "")] = contours
        with NamedTemporaryFile(mode="w+", delete=False) as temp_file:
            json.dump(all_contours, temp_file)

        obj_name = f"{model_logger.proj_run}/{split}/contours/contours.json"
        object_store.create_object(
            object_name=obj_name,
            file_path=temp_file.name,
            content_type="application/json",
            progress=False,
            bucket_name=GALILEO_DEFAULT_RESULT_BUCKET_NAME,
        )

    def upload_dep_split(self, split: str) -> None:
        """Uploads all dep files for a given split to minio

        Args:
            split (str): split name
        """
        project_id = config.current_project_id
        run_id = str(config.current_run_id)
        split = split

        model_logger = dq.get_model_logger()
        project_path = f"{model_logger.LOG_FILE_DIR}/{project_id}"
        local_dep_path = f"{project_path}/{run_id}/{split}/dep"

        dep_paths = []
        for file in os.listdir(local_dep_path):
            dep_paths.append(f"{local_dep_path}/{file}")

        object_path = f"{project_id}/{run_id}/{split}/dep"
        chunk_load_then_upload_df(
            file_list=dep_paths,
            project_id=project_id,
            object_path=object_path,
            export_cols=["data", "object_path"],
            temp_dir=local_dep_path,
            export_format="arrow",
            show_progress=False,
            bucket=GALILEO_DEFAULT_RESULT_BUCKET_NAME,
            use_data_md5_hash=False,
        )

    def finish(self) -> None:
        # call to eval to make sure we are not in train mode for batch norm
        # in batch norm with 1 example can get an error if we are in train mode
        self.model.eval()
        self.called_finish = True
        # finish function that runs our inference at the end of training
        device = torch.device("cuda" if torch.cuda.is_available() else "cpu")
        for split, dataloader in self.dataloaders.items():
            # For sem seg the final inference loop is always considered epoch 0
            dq.set_epoch_and_split(0, Split[split])
            with torch.no_grad():
                self.run_one_epoch(dataloader, device)
            split = self.logger_config.cur_split.lower()  # type: ignore
            # Ensure all contours are written to disk before starting upload
            ThreadPoolManager.wait_for_threads()
            with lock:
                self.upload_contours_split(split)
                self.upload_dep_split(split)
        self.model.train()

    def run_one_epoch(self, dataloader: DataLoader, device: torch.device) -> None:
        if torch.cuda.is_available():
            torch.cuda.empty_cache()
        with torch.autocast("cuda"):
            for i, batch in enumerate(dataloader):
                img = batch[self.image_col]
                img = img.to(device)
                self.model(img)


# store the batch
def store_batch(
    store: Dict[str, Dict[str, Union[np.ndarray, torch.Tensor]]]
) -> Callable:
    """
    Stores the batch in the passed store
    :param store: Dict[str, torch.Tensor] location to store the batch
    """

    def process_batch(
        next_batch_func: Callable, *args: Tuple, **kwargs: Dict[str, Any]
    ) -> Callable:
        """
        Patches the next_batch function to store the batch as well as returning
        :param next_batch_func: Callable original next_batch function of the dataloader
        """
        batch = next_batch_func(*args, **kwargs)
        if batch:
            store["data"] = batch
        return batch

    return process_batch


def patch_iterator_and_batch(store: Dict[str, Any]) -> Callable:
    """
    Patches the iterator of the dataloader to return the indices and the batch
    :param store: Dict[str, Any] location to store the indices and the batch
    """

    def patch_iterator(
        orig_iterator: Callable, *args: Tuple, **kwargs: Dict[str, Any]
    ) -> Callable:
        """
        Patches the iterator and wraps the next_index and next_data methods
        :param orig_iterator: Callable original iterator of the dataloader
        """
        iteraror = orig_iterator(*args, **kwargs)
        iteraror._next_index = wrap_fn(iteraror._next_index, store_batch_indices(store))
        iteraror._next_data = wrap_fn(iteraror._next_data, store_batch(store))
        return iteraror

    return patch_iterator


def watch(
    model: Module,
    remote_img_location: str,
    local_path_to_dataset_root: str,
    dataloaders: Dict[str, DataLoader],
    mask_col_name: Optional[str] = None,
    unpatch_on_start: bool = False,
) -> None:
    """
    wraps a PyTorch model and optionally dataloaders to log the
    embeddings and logits to [Galileo](https://www.rungalileo.io/).

        train_dataloader = torch.utils.data.DataLoader()
        model = SemSegModel()
        watch(model, remote_img_location, local_path_to_dataset_root,
            [train_dataloader, test_dataloader])
        for epoch in range(NUM_EPOCHS):
            dq.set_epoch_and_split(epoch,"training")
            train()
            dq.set_split("validation")
            validate()
        dq.finish()

    :param model: Pytorch Model to be wrapped
    :param remote_img_location: Name of the bucket from which the images come
    :param local_path_to_dataset_root: Path to the dataset which we can remove
        from the image path
    :param dataloaders: List of dataloaders to be wrapped
    :param mask_col_name: Name of the column in the dataloader that contains the mask
    :param unpatch_on_start: Whether to unpatch the model before patching it
    """
    print(
        "We assume the dataloaders passed only have transforms that Tensor, Resize "
        "and Normalize the image and mask\n"
        "Any cropping or shearing transforms passed will lead to unexpected "
        "results\n"
        "See docs at https://docs.rungalileo.io/galileo/how-to-and-faq/python-sdk/watch"
        " for more info"
    )

    a.log_function("torch/watch")
    assert dq.config.task_type, GalileoException(
        "dq client must be initialized. " "For example: dq.init('text_classification')"
    )
    if unpatch_on_start:
        unwatch(model, force=True)
    if not getattr(model, "_dq", False):
        setattr(model, "_dq", True)
    else:
        raise GalileoException(
            "Model is already being watched, run unwatch(model) first"
        )

    dataloaders = dataloaders or {}
    if not dataloaders:
        raise GalileoException(
            "No dataloaders passed. Please pass a list of dataloaders to watch"
        )
    for key, dataloader in dataloaders.items():
        assert key in Split.__members__, GalileoException(
            f"Dataloader key {key} is not a valid split"
        )
        current_split = Split[key].value
        logger_config = dq.get_model_logger().logger_config
        setattr(logger_config, f"{current_split}_logged", True)
        assert isinstance(dataloader, DataLoader), GalileoException(
            "Invalid dataloader. Must be a pytorch dataloader"
            "from torch.utils.data import DataLoader..."
            "train_dataloader = DataLoader(dataset)"
        )
        # We override the dataloader to have 0 workers since multi-processing
        # is not supported for the way we do the final inference run over
        # data in the logging step
        if getattr(dataloader, "num_workers", 0) > 0:
            dataloader.num_workers = 0

    helper_data = dq.get_model_logger().logger_config.helper_data

    # we assume that the image_path they pass to us is relative to the bucket / dataset
    # ie if the path they give to us should be the same path we can use in their bucket
    # to find the data
    #   (ie remote_img_location/image_path == local_path_to_dataset_root/image_path)

    tl = SemanticTorchLogger(
<<<<<<< HEAD
        remote_img_location=remote_img_location,
        local_path_to_dataset_root=local_path_to_dataset_root,
=======
        bucket_url=bucket_url.rstrip("/"),
        dataset_path=dataset_path,
>>>>>>> 37ea2575
        dataloaders=dataloaders,
        mask_col_name=mask_col_name,
        helper_data=helper_data,
        model=model,
    )

    dq.get_model_logger().logger_config.finish = tl.finish
    for key, dataloader in dataloaders.items():
        dataloader._get_iterator = wrap_fn(  # type: ignore
            dataloader._get_iterator,
            patch_iterator_and_batch(tl.helper_data["batch"]),
        )<|MERGE_RESOLUTION|>--- conflicted
+++ resolved
@@ -632,13 +632,8 @@
     #   (ie remote_img_location/image_path == local_path_to_dataset_root/image_path)
 
     tl = SemanticTorchLogger(
-<<<<<<< HEAD
-        remote_img_location=remote_img_location,
+        remote_img_location=remote_img_location.rstrip("/"),,
         local_path_to_dataset_root=local_path_to_dataset_root,
-=======
-        bucket_url=bucket_url.rstrip("/"),
-        dataset_path=dataset_path,
->>>>>>> 37ea2575
         dataloaders=dataloaders,
         mask_col_name=mask_col_name,
         helper_data=helper_data,
