import warnings
from typing import Any, Dict, List, Optional, Tuple, Union

import numpy as np
import tensorflow as tf
from tensorflow import keras

import dataquality as dq
from dataquality.analytics import Analytics
from dataquality.clients.api import ApiClient
from dataquality.exceptions import GalileoException
from dataquality.schemas.split import Split
from dataquality.utils.tf import is_tf_2

a = Analytics(ApiClient, dq.config)
a.log_import("keras")

# If this is TF 1.x
if not is_tf_2():
    tf.compat.v1.enable_eager_execution()


def _indices_for_ids(arr: np.ndarray) -> Tuple:
    return tuple([list(range(arr.shape[0]))] + [[-1]] * (len(arr.shape) - 1))


def add_ids_to_numpy_arr(
    orig_arr: np.ndarray, ids: Union[List[int], np.ndarray]
) -> np.ndarray:
    """Deprecated, use add_sample_ids"""
    warnings.warn("Deprecated, use add_sample_ids", DeprecationWarning, stacklevel=2)
    return add_sample_ids(orig_arr, ids)


def add_sample_ids(
    orig_arr: np.ndarray, ids: Union[List[int], np.ndarray]
) -> np.ndarray:
    """Add sample IDs to the training/test data before training begins

    This is necessary to call before training a Keras model with the
    Galileo DataQualityCallback

    :param orig_arr: The numpy array to be passed into model.train
    :param ids: The ids for each sample to append. These are the same IDs that are
    logged for the input data. They must match 1-1
    """
    arr = np.concatenate([orig_arr, np.zeros(orig_arr.shape[:-1] + (1,))], axis=-1)
    arr[_indices_for_ids(arr)] = ids
    return arr


def split_into_ids_and_numpy_arr(arr: tf.Tensor) -> Tuple[tf.Tensor, np.ndarray]:
    orig_arr = arr[..., :-1]
    # Tflow doesn't seem to quite support my advanced indexing
    if tf.is_tensor(arr):
        arr = arr.numpy()
    ids = arr[_indices_for_ids(arr)]
    return orig_arr, ids.astype(int)


class DataQualityLoggingLayer(tf.keras.layers.Layer):
    def __init__(self, what_to_log: str):
        super(DataQualityLoggingLayer, self).__init__()
        if what_to_log not in ["ids", "probs", "embs"]:
            raise GalileoException("What to log must be one of ids, probs or embs")
        self.what_to_log = what_to_log

    def call(self, inputs: tf.Tensor) -> tf.Tensor:
        if self.what_to_log == "ids":
            is_input_symbolic = False
            if is_tf_2():
                is_input_symbolic = inputs.shape[0] is None
            else:
                is_input_symbolic = inputs.shape[0].value is None

            # Sometimes a "symbolic" input is fed in for testing. This is not a real
            # sample. We don't want to save that sample as real IDs, just pass it
            # through and extract out the ID layer
            if is_input_symbolic:
                inputs = inputs[..., :-1]
            else:
                inputs, ids = split_into_ids_and_numpy_arr(inputs)
                dq.get_model_logger().logger_config.helper_data[self.what_to_log] = ids
        else:
            dq.get_model_logger().logger_config.helper_data[self.what_to_log] = inputs
        return inputs


class DataQualityCallback(keras.callbacks.Callback):
    def __init__(self) -> None:
        a.log_function("keras/dqcallback")
        super(DataQualityCallback, self).__init__()
        # In the future we could maybe insert the layers into sequential or something

    def on_epoch_begin(self, epoch: int, logs: Dict) -> None:
        dq.set_epoch(epoch)

    def _clear_logger_config_helper_data(self) -> None:
        dq.get_model_logger().logger_config.helper_data.clear()

    def on_train_batch_begin(self, batch: Any, logs: Optional[Dict] = None) -> None:
        self._clear_logger_config_helper_data()
        dq.set_split(Split.train)

    def on_train_batch_end(self, batch: Any, logs: Optional[Dict] = None) -> None:
        dq.log_model_outputs(**dq.get_model_logger().logger_config.helper_data)

    def on_test_batch_begin(self, batch: Any, logs: Optional[Dict] = None) -> None:
        # TODO: Somehow we should figure out whether this is in .fit
        #  (so really this should be val) or .evaluate (so this should be test)
        self._clear_logger_config_helper_data()
        dq.set_split(Split.test)

<<<<<<< HEAD
    def on_test_batch_end(self, batch: Any, logs: Dict = None) -> None:
=======
    def on_test_batch_end(self, batch: Any, logs: Optional[Dict] = None) -> None:
>>>>>>> 9cf5fc2f
        dq.log_model_outputs(**dq.get_model_logger().logger_config.helper_data)<|MERGE_RESOLUTION|>--- conflicted
+++ resolved
@@ -111,9 +111,5 @@
         self._clear_logger_config_helper_data()
         dq.set_split(Split.test)
 
-<<<<<<< HEAD
-    def on_test_batch_end(self, batch: Any, logs: Dict = None) -> None:
-=======
     def on_test_batch_end(self, batch: Any, logs: Optional[Dict] = None) -> None:
->>>>>>> 9cf5fc2f
         dq.log_model_outputs(**dq.get_model_logger().logger_config.helper_data)