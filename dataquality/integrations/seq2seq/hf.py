--- conflicted
+++ resolved
@@ -1,8 +1,4 @@
-<<<<<<< HEAD
-from typing import Optional, Union
-=======
-from typing import List, Optional
->>>>>>> 1ff060cc
+from typing import List, Optional, Union
 from warnings import warn
 
 from transformers import GenerationConfig, PreTrainedModel, PreTrainedTokenizerFast
@@ -139,8 +135,4 @@
 
         generation_splits_set.add(Split[split])
 
-<<<<<<< HEAD
-    logger_config.generation_splits = generation_splits
-=======
-    seq2seq_logger_config.generation_splits = generation_splits_set
->>>>>>> 1ff060cc
+    logger_config.generation_splits = generation_splits_set