--- conflicted
+++ resolved
@@ -1,5 +1,5 @@
 # Imports for the hook manager
-from typing import Dict, Optional, Union
+from typing import Dict, Optional
 
 from datasets import Dataset
 from torch.nn import Module
@@ -13,9 +13,9 @@
 from dataquality.exceptions import GalileoException
 from dataquality.integrations.torch import TorchBaseInstance
 from dataquality.schemas.split import Split
-from dataquality.schemas.torch import EmbeddingDim, Layer
+from dataquality.schemas.torch import DimensionSlice, InputDim, Layer
 from dataquality.utils.helpers import check_noop
-from dataquality.utils.torch import HookManager
+from dataquality.utils.torch import ModelHookManager
 from dataquality.utils.transformers import (
     add_id_to_signature_columns,
     remove_id_collate_fn_wrapper,
@@ -33,19 +33,19 @@
     transformers Trainer library.
     """
 
-    hook_manager: HookManager
+    hook_manager: ModelHookManager
 
     def __init__(
         self,
         layer: Layer = None,
-        embedding_dim: Optional[Union[str, EmbeddingDim]] = None,
-        logits_dim: Optional[Union[str, EmbeddingDim]] = None,
+        embedding_dim: InputDim = None,
+        logits_dim: InputDim = None,
     ) -> None:
         # Access the dq logger helper data
         self.helper_data = dq.get_model_logger().logger_config.helper_data
         self._initialized = False
         # Hook manager for attaching hooks to the model
-        self.hook_manager = HookManager()
+        self.hook_manager = ModelHookManager()
         self.layer = layer
         self._init_dimension(embedding_dim, logits_dim)
 
@@ -213,141 +213,13 @@
         self.hook_manager.attach_embedding_hook(model, self._embedding_hook, layer)
         self.hook_manager.attach_hook(model, self._logit_hook)
 
-<<<<<<< HEAD
-=======
-    def _embedding_hook(
-        self,
-        model: Module,
-        model_input: Tensor,
-        model_output: Union[BaseModelOutput, Tensor],
-    ) -> None:
-        """
-        Hook to extract the embeddings from the model
-        Keyword arguments won't be passed to the hooks and only to the ``forward``.
-        The hook can modify the input. User can either return a tuple or a
-        single modified value in the hook. We will wrap the value into a tuple
-        if a single value is returned(unless that value is already a tuple).
-        The hook will be called every time after :func:`forward` has computed an output.
-
-        :param model: Model pytorch model / layer
-        :param model_input: Input of the current layer
-        :param model_output: Output of the current layer
-        :return: None
-        """
-        if isinstance(model_output, Tensor):
-            output = model_output
-        elif hasattr(model_output, "last_hidden_state"):
-            output = model_output.last_hidden_state
-        output_detached = output.detach()
-        # If embedding has the CLS token, remove it
-        if self.embedding_dim is not None:
-            dim, index = self.embedding_dim
-            output_detached = output_detached.select(dim, index)
-        elif len(output_detached.shape) == 3:
-            # It is assumed that the CLS token is removed through this dimension
-            output_detached = output_detached[:, 0]
-        self.helper_data["embs"] = output_detached
-
-    def _logit_hook(
-        self,
-        model: Module,
-        model_input: Tensor,
-        model_output: Union[TokenClassifierOutput, Tensor],
-    ) -> None:
-        """
-        Hook to extract the logits from the model.
-        :param model: Model pytorch model
-        :param model_input: Model input of the current layer
-        :param model_output: Model output of the current layer
-        :return: None
-        """
-        if isinstance(model_output, Tensor):
-            logits = model_output
-        elif hasattr(model_output, "logits"):
-            logits = model_output.logits
-        self.helper_data["logits"] = logits.detach()
-
-
-class HookManager:
-    """
-    Manages hooks for models. Has the ability to find the layer automatically.
-    Otherwise the layer or the layer name needs to be provided.
-    """
-
-    # Stores all hooks to remove them from the model later.
-    hooks: List[RemovableHandle] = []
-
-    def get_embedding_layer_auto(self, model: Module) -> Module:
-        """
-        Use a scoring algorithm to find the embedding layer automatically
-        given a model. The higher the score the more likely it is the embedding layer.
-        """
-        name, layer = next(model.named_children())
-        print(f"Selected layer for the last hidden state embedding {name}")
-        return layer
-
-    def get_embedding_layer_by_name(self, model: Module, name: str) -> Module:
-        """
-        Iterate over each layer and stop once the the layer name matches
-        :param model: Model
-        :parm name: string
-        """
-        queue: Queue = Queue()
-        start = model.named_children()
-        queue.put(start)
-        layer_names = []
-        layer_names_str: str = ""
-        while not queue.empty():
-            named_children = queue.get()
-            for layer_name, layer_model in named_children:
-                layer_names.append(layer_name)
-                layer_names_str = ", ".join(layer_names)
-                if layer_name == name:
-                    print(
-                        f"Found layer {layer_name} in model layers: {layer_names_str}"
-                    )
-                    return layer_model
-                layer_model._get_name()
-                queue.put(layer_model.named_children())
-        raise GalileoException(
-            f"Layer could not be found in {layer_names_str}, "
-            "make sure to check capitalization"
-        )
-
-    def attach_embedding_hook(
-        self,
-        model: Module,
-        embedding_hook: Callable,
-        model_layer: Optional[Union[Module, str]] = None,
-    ) -> RemovableHandle:
-        """Attach hook and save it in our hook list"""
-        if model_layer is None:
-            selected_layer = self.get_embedding_layer_auto(model)
-        elif isinstance(model_layer, str):
-            selected_layer = self.get_embedding_layer_by_name(model, model_layer)
-        else:
-            selected_layer = model_layer
-        return self.attach_hook(selected_layer, embedding_hook)
-
-    def attach_hook(self, selected_layer: Module, hook: Callable) -> RemovableHandle:
-        """Register a hook and save it in our hook list"""
-        h = selected_layer.register_forward_hook(hook)
-        self.hooks.append(h)
-        return h
-
-    def remove_hook(self) -> None:
-        """Remove all hooks from the model"""
-        for h in self.hooks:
-            h.remove()
-
->>>>>>> c8ecbcfc
 
 @check_noop
 def watch(
     trainer: Trainer,
     layer: Layer = None,
-    embedding_dim: Optional[EmbeddingDim] = None,
-    logits_dim: Optional[EmbeddingDim] = None,
+    embedding_dim: Optional[DimensionSlice] = None,
+    logits_dim: Optional[DimensionSlice] = None,
 ) -> None:
     """
     [`watch`] is used to hook into to the trainer
