--- conflicted
+++ resolved
@@ -21,20 +21,16 @@
     remove_id_collate_fn_wrapper,
 )
 
-<<<<<<< HEAD
 a = Analytics(ApiClient, dq.config)
-a.log_import("transformer_trainer")
-Layer = Optional[Union[Module, str]]
-EmbeddingDim = Optional[Iterable[int]]
-
-=======
->>>>>>> f40c69f3
-
-# Trainer callback for Huggingface transformers Trainer library
+a.log_import("transformers_trainer")
+
+
 class DQCallback(TrainerCallback, TorchBaseInstance):
     """
-    [`TrainerCallback`] that sends the logs to [Galileo](https://www.rungalileo.io/)
-    for each training training step.
+    [`TrainerCallback`] that provides data quality insights
+    with [Galileo](https://www.rungalileo.io/). This callback
+    is logs during each training training step and is using the Huggingface
+    transformers Trainer library.
     """
 
     hook_manager: HookManager
@@ -200,7 +196,7 @@
     :param trainer: Trainer object
     :return: None
     """
-    a.log_function("transformer_trainer/watch")
+    a.log_function("transformers_trainer/watch")
 
     # Callback which we add to the trainer
     dqcallback = DQCallback(
