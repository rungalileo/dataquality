import warnings
from typing import Any, Callable, Dict, List, Optional, Union
from warnings import warn

from torch import Tensor
from torch.nn import Module
from torch.utils.data import DataLoader
from transformers.modeling_outputs import TokenClassifierOutput

import dataquality as dq
from dataquality.analytics import Analytics
from dataquality.clients.api import ApiClient
from dataquality.exceptions import GalileoException
from dataquality.schemas.task_type import TaskType
from dataquality.schemas.torch import DimensionSlice, HelperData, InputDim, Layer
from dataquality.utils.helpers import map_indices_to_ids, wrap_fn
from dataquality.utils.torch import (
    ModelHookManager,
    TorchBaseInstance,
    patch_dataloaders,
    patch_iterator_with_store,
    remove_all_forward_hooks,
    unpatch,
)

a = Analytics(ApiClient, dq.config)  # type: ignore
a.log_import("torch")


class TorchLogger(TorchBaseInstance):
    """
    [`TorchLogger`] that sends the logs to [Galileo](https://www.rungalileo.io/)
    for each training training step.
    """

    embedding_dim: Optional[DimensionSlice]
    logits_dim: Optional[DimensionSlice]

    model: Module

    def __init__(
        self,
        model: Module,
        last_hidden_state_layer: Layer = None,
        embedding_dim: Optional[Union[str, DimensionSlice]] = None,
        logits_dim: Optional[Union[str, DimensionSlice]] = None,
        classifier_layer: Layer = None,
        embedding_fn: Optional[Callable] = None,
        logits_fn: Optional[Callable] = None,
        helper_data: Dict[str, Any] = {},
        task: Union[TaskType, None] = TaskType.text_classification,
    ):
        task_type = task or dq.config.task_type
        assert task_type is not None, GalileoException(
            "Dataquality task cannot be None."
            "Setup with dq.init(task_type='text_classification')"
        )
        self.task = task_type
        self.model = model
        self.last_hidden_state_layer = last_hidden_state_layer
        self.classifier_layer = classifier_layer
        self.embedding_fn = embedding_fn
        self.logits_fn = logits_fn

        self._init_dimension(embedding_dim, logits_dim)
        self.hook_manager = ModelHookManager()
        self._attach_hooks_to_model(model, classifier_layer, last_hidden_state_layer)
        self.helper_data = helper_data
        self._init_helper_data(self.hook_manager, self.model)
        self.logger_config = dq.get_data_logger().logger_config

    def _init_helper_data(self, hm: ModelHookManager, model: Module) -> None:
        """
        Initialize the helper data with ids from the dataloader indices,
        patches for applied monkey patched functions and the hook manager.
        :param hm: Hook manager
        :return: None
        """
        self.helper_data.clear()
        self.helper_data.update(
            {
                HelperData.dl_next_idx_ids: [],
                HelperData.last_action: "init",
                HelperData.patches: [],
                HelperData.model_outputs_store: {},
                HelperData.hook_manager: hm,
                HelperData.model: model,
            }
        )

    def _attach_hooks_to_model(
        self, model: Module, classifier_layer: Layer, last_hidden_state_layer: Layer
    ) -> None:
        """
        Method to attach hooks to the model by using the hook manager
        :param model: Model
        :param model: pytorch model layer to attach hooks to
        :return: None
        """
        try:
            self.hook_manager.attach_classifier_hook(
                model, self._dq_classifier_hook_with_step_end, classifier_layer
            )
        except Exception as e:
            warn(
                "Could not attach function to model layer. Error:"
                f" {e}. Please check that the classifier layer name:"
                f" {classifier_layer} exists in the model. Common layers"
                " to extract logits and the last hidden state are 'classifier'"
                "and 'fc'. To fix this, pass the correct layer name to the "
                "'classifier_layer' parameter in the 'watch' function. "
                "For example: 'watch(model, classifier_layer='fc')'."
                "You can view the model layers by using the 'model.named_children'"
                "function or by printing the model."
            )
            self.hook_manager.attach_hooks_to_model(
                model, self._dq_embedding_hook, last_hidden_state_layer
            )
            self.hook_manager.attach_hook(model, self._dq_logit_hook_with_step_end)

    def _dq_classifier_hook_with_step_end(
        self,
        model: Module,
        model_input: Tensor,
        model_output: Union[TokenClassifierOutput, Tensor],
    ) -> None:
        """
        Hook to extract the logits, embeddings from the model.
        :param model: Model pytorch model
        :param model_input: Model input
        :param model_output: Model output
        :return: None
        """
        self._classifier_hook(model, model_input, model_output)
        self._on_step_end()

    def _dq_logit_hook_with_step_end(
        self,
        model: Module,
        model_input: Tensor,
        model_output: Union[TokenClassifierOutput, Tensor],
    ) -> None:
        """
        Hook to extract the logits from the model.
        :param model: Model pytorch model
        :param model_input: Model input
        :param model_output: Model output
        :return: None
        """
        self._dq_logit_hook(model, model_input, model_output)
        self._on_step_end()

    def _on_step_end(self) -> None:
        """
        Log the embeddings, ids and logits.
        :return: None
        """
        # We save the embeddings and logits in a dict called model_outputs
        # in the helper data. This is because the embeddings and logits are
        # extracted in the hooks and we need to log them in the on_step_end
        # method.
        model_outputs_store = self.helper_data[HelperData.model_outputs_store]
        # Workaround for multiprocessing
        if model_outputs_store.get("ids") is None and len(
            self.helper_data[HelperData.dl_next_idx_ids]
        ):
            model_outputs_store["ids"] = self.helper_data[
                HelperData.dl_next_idx_ids
            ].pop(0)

        # Log only if embedding exists
        assert model_outputs_store.get("embs") is not None, GalileoException(
            "Embedding passed to the logger can not be logged"
        )
        assert model_outputs_store.get("logits") is not None, GalileoException(
            "Logits passed to the logger can not be logged"
        )
        assert model_outputs_store.get("ids") is not None, GalileoException(
            "id column missing in dataset (needed to map rows to the indices/ids)"
        )
        # Convert the indices to ids
        cur_split = self.logger_config.cur_split.lower()  # type: ignore
        model_outputs_store["ids"] = map_indices_to_ids(
            self.logger_config.idx_to_id_map[cur_split], model_outputs_store["ids"]
        )
        dq.log_model_outputs(**model_outputs_store)
        model_outputs_store.clear()


def watch(
    model: Module,
    dataloaders: Optional[List[DataLoader]] = [],
    last_hidden_state_layer: Union[Module, str, None] = None,
    embedding_dim: InputDim = None,
    logits_dim: InputDim = None,
    classifier_layer: Union[str, Module] = None,
    embedding_fn: Optional[Callable] = None,
    logits_fn: Optional[Callable] = None,
    unpatch_on_start: bool = True,
) -> None:
    """
    wraps a PyTorch model and optionally dataloaders to log the
    embeddings and logits to [Galileo](https://www.rungalileo.io/).
<<<<<<< HEAD

    .. code-block:: python

        dq.log_dataset(train_dataset, split="train")
        train_dataloader = torch.utils.data.DataLoader()
        model = TextClassificationModel(num_labels=len(train_dataset.list_of_labels))
        watch(model, [train_dataloader,test_dataloader])
        for epoch in range(NUM_EPOCHS):
            dq.set_epoch_and_split(epoch,"training")
            train()
            dq.set_split("validate")
            validate()
        dq.finish()

    :param model: Pytorch model
    :param dataloaders: List of dataloaders
    :param layer: Layer to extract the embeddings from
    :param embedding_dim: Embedding dimension to for example "[:, 0]"
        to remove the cls token
    :param logits_dim: Dimension to extract the logits for example in NER
        "[:,1:,:]"
    :return: None
=======
    :param model: Pytorch Model to be wrapped
    :param dataloaders: List of dataloaders to be wrapped
    :param last_hidden_state_layer: Layer to extract the embeddings from
    :param embedding_dim: Dimension of the embeddings for example "[:, 0]"
    to remove the cls token
    :param logits_dim: Dimension to extract the logits for example in NER
    "[:,1:,:]"
    :param logits_dim: Dimension of the logits
    :param classifier_layer: Layer to hook into. This will extract embeddings
    from layer input and logits from layer output. If the layer is not found,
    the last_hidden_state_layer will be used
    :param embedding_fn: Function to process embeddings from the model
    :param logits_fn: Function to process logits from the model f.e. lambda x[0]
    :param unpatch_on_start: Force unpatching of dataloaders
    instead of global patching
    :return: None
    ```
    dq.log_dataset(train_dataset, split="train")
    train_dataloader = torch.utils.data.DataLoader()
    model = TextClassificationModel(num_labels=len(train_dataset.list_of_labels))
    watch(model, classifier_layer = "classifier")
    for epoch in range(NUM_EPOCHS):
        dq.set_epoch_and_split(epoch,"training")
        train()
        dq.set_split("validate")
        validate()
    dq.finish()

    ```
>>>>>>> 3a900871
    """
    a.log_function("torch/watch")
    assert dq.config.task_type, GalileoException(
        "dq client must be initialized. " "For example: dq.init('text_classification')"
    )
    if unpatch_on_start:
        unwatch(model, force=True)
    if not getattr(model, "_dq", False):
        setattr(model, "_dq", True)
    else:
        raise GalileoException(
            "Model is already being watched, run unwatch(model) first"
        )

    helper_data = dq.get_model_logger().logger_config.helper_data
    print("Attaching dataquality to model and dataloaders")
    tl = TorchLogger(
        model=model,
        last_hidden_state_layer=last_hidden_state_layer,
        embedding_dim=embedding_dim,
        logits_dim=logits_dim,
        classifier_layer=classifier_layer,
        embedding_fn=embedding_fn,
        logits_fn=logits_fn,
        task=dq.config.task_type,
        helper_data=helper_data,
    )
    # Patch the dataloader class if no dataloaders are passed
    # or if the dataloaders have num_workers > 0
    if dataloaders is None:
        dataloaders = []
    is_single_process_dataloader = all(
        [getattr(d, "num_workers", 0) == 0 for d in dataloaders]
    )
    if len(dataloaders) > 0 and is_single_process_dataloader:
        for dataloader in dataloaders:
            assert isinstance(dataloader, DataLoader), GalileoException(
                "Invalid dataloader. Must be a pytorch dataloader"
                "from torch.utils.data import DataLoader..."
                "train_dataloader = DataLoader(dataset)"
            )
            assert (
                getattr(dataloader, "num_workers", 0) == 0
            ), "Dataloaders with num_workers > 0 are not supported"
            dataloader._get_iterator = wrap_fn(  # type: ignore
                dataloader._get_iterator,
                patch_iterator_with_store(
                    tl.helper_data[HelperData.model_outputs_store]
                ),
            )
    else:
        # Patch the dataloader class globally
        # Can be unpatched with unwatch()
        patch_dataloaders(tl.helper_data)


def unwatch(model: Optional[Module] = None, force: bool = True) -> None:
    """Unwatches the model. Run after the run is finished.
    :param force: Force unwatch even if the model is not watched"""

    helper_data = dq.get_model_logger().logger_config.helper_data
    model = model or helper_data.get(HelperData.model, None)
    if not getattr(model or {}, "_dq", False):
        warn("Model is not watched, run watch(model) first")
        if not force:
            return

    # Unpatch the dataloaders
    unpatch(helper_data.get(HelperData.patches, []))
    # Detach hooks the model. in the future use the model passed
    # https://discuss.pytorch.org/t/how-to-check-where-the-hooks-are-in-the-model/120120/2
    hook_manager = helper_data.get(HelperData.hook_manager, None)
    if hook_manager:
        hook_manager.detach_hooks()
    # Remove the model from the helper data
    if isinstance(model, Module):
        remove_all_forward_hooks(model)
    else:
        warnings.warn("model is not a Module")
    if "model" in helper_data:
        del helper_data[HelperData.model]
    if model and hasattr(model, "_dq"):
        del model._dq<|MERGE_RESOLUTION|>--- conflicted
+++ resolved
@@ -201,30 +201,19 @@
     """
     wraps a PyTorch model and optionally dataloaders to log the
     embeddings and logits to [Galileo](https://www.rungalileo.io/).
-<<<<<<< HEAD
-
     .. code-block:: python
 
-        dq.log_dataset(train_dataset, split="train")
-        train_dataloader = torch.utils.data.DataLoader()
-        model = TextClassificationModel(num_labels=len(train_dataset.list_of_labels))
-        watch(model, [train_dataloader,test_dataloader])
-        for epoch in range(NUM_EPOCHS):
-            dq.set_epoch_and_split(epoch,"training")
-            train()
-            dq.set_split("validate")
-            validate()
-        dq.finish()
-
-    :param model: Pytorch model
-    :param dataloaders: List of dataloaders
-    :param layer: Layer to extract the embeddings from
-    :param embedding_dim: Embedding dimension to for example "[:, 0]"
-        to remove the cls token
-    :param logits_dim: Dimension to extract the logits for example in NER
-        "[:,1:,:]"
-    :return: None
-=======
+    dq.log_dataset(train_dataset, split="train")
+    train_dataloader = torch.utils.data.DataLoader()
+    model = TextClassificationModel(num_labels=len(train_dataset.list_of_labels))
+    watch(model, [train_dataloader,test_dataloader])
+    for epoch in range(NUM_EPOCHS):
+        dq.set_epoch_and_split(epoch,"training")
+        train()
+        dq.set_split("validate")
+        validate()
+    dq.finish()
+
     :param model: Pytorch Model to be wrapped
     :param dataloaders: List of dataloaders to be wrapped
     :param last_hidden_state_layer: Layer to extract the embeddings from
@@ -232,29 +221,7 @@
     to remove the cls token
     :param logits_dim: Dimension to extract the logits for example in NER
     "[:,1:,:]"
-    :param logits_dim: Dimension of the logits
-    :param classifier_layer: Layer to hook into. This will extract embeddings
-    from layer input and logits from layer output. If the layer is not found,
-    the last_hidden_state_layer will be used
-    :param embedding_fn: Function to process embeddings from the model
-    :param logits_fn: Function to process logits from the model f.e. lambda x[0]
-    :param unpatch_on_start: Force unpatching of dataloaders
-    instead of global patching
     :return: None
-    ```
-    dq.log_dataset(train_dataset, split="train")
-    train_dataloader = torch.utils.data.DataLoader()
-    model = TextClassificationModel(num_labels=len(train_dataset.list_of_labels))
-    watch(model, classifier_layer = "classifier")
-    for epoch in range(NUM_EPOCHS):
-        dq.set_epoch_and_split(epoch,"training")
-        train()
-        dq.set_split("validate")
-        validate()
-    dq.finish()
-
-    ```
->>>>>>> 3a900871
     """
     a.log_function("torch/watch")
     assert dq.config.task_type, GalileoException(
