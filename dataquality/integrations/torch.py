from typing import Any, Dict, List, Optional, Union

from torch import Tensor
from torch.nn import Module
from torch.utils.data import DataLoader
from transformers.modeling_outputs import TokenClassifierOutput

import dataquality as dq
from dataquality.exceptions import GalileoException
from dataquality.schemas.task_type import TaskType
from dataquality.schemas.torch import EmbeddingDim, Layer
from dataquality.utils.helpers import hook, map_indices_to_ids
from dataquality.utils.torch import (
    HookManager,
    TorchBaseInstance,
    patch_iterator_with_store,
)


class TorchLogger(TorchBaseInstance):
    """
    [`TorchLogger`] that sends the logs to [Galileo](https://www.rungalileo.io/)
    for each training training step.
    """

    embedding_dim: Optional[EmbeddingDim]
    logits_dim: Optional[EmbeddingDim]

    model: Module

    def __init__(
        self,
        model: Module,
        model_layer: Layer = None,
        embedding_dim: Optional[Union[str, EmbeddingDim]] = None,
        logits_dim: Optional[Union[str, EmbeddingDim]] = None,
        task: Union[TaskType, None] = TaskType.text_classification,
    ):
        task_type = task or dq.config.task_type
        assert task_type is not None, GalileoException(
            "Dataquality task cannot be None."
            "Setup with dq.init(task_type='text_classification')"
        )
        self.task = task_type
        self.model = model
        self.model_layer = model_layer
        self._init_dimension(embedding_dim, logits_dim)
        self.hook_manager = HookManager()
        self.hook_manager.attach_embedding_hook(
            model, model_layer, self._embedding_hook
        )
        self.hook_manager.attach_hook(model, self._logit_hook_step_end)
        self.helper_data: Dict[str, Any] = {}
        self.logger_config = dq.get_data_logger().logger_config

    def _logit_hook_step_end(
        self,
        model: Module,
        model_input: Tensor,
        model_output: Union[TokenClassifierOutput, Tensor],
    ) -> None:
        """
        Hook to extract the logits from the model.
        :param model: Model pytorch model
        :param model_input: Model input
        :param model_output: Model output
        :return: None
        """
        self._logit_hook(model, model_input, model_output)
        self._on_step_end()

    def _on_step_end(self) -> None:
        """
        Log the embeddings, ids and logits.
        :return: None
        """
        # Log only if embedding exists
        assert self.helper_data.get("embs") is not None, GalileoException(
            "Embedding passed to the logger can not be logged"
        )
        assert self.helper_data.get("logits") is not None, GalileoException(
            "Logits passed to the logger can not be logged"
        )
        assert self.helper_data.get("ids") is not None, GalileoException(
            "id column missing in dataset (needed to map rows to the indices/ids)"
        )

        # Convert the indices to ids
        cur_split = dq.get_data_logger().logger_config.cur_split.lower()  # type: ignore
        self.helper_data["ids"] = map_indices_to_ids(
            self.logger_config.idx_to_id_map[cur_split], self.helper_data["ids"]
        )
        dq.log_model_outputs(**self.helper_data)
        self.helper_data.clear()


def watch(
    model: Module,
    dataloaders: List[DataLoader],
    layer: Union[Module, str, None] = None,
    embedding_dim: Any = None,
    logits_dim: Any = None,
) -> None:
    """
    [`watch`] is used to hook into to the trainer
    to log to [Galileo](https://www.rungalileo.io/)
    :param trainer: Trainer object
    :return: None
    ```
    dq.log_dataset(train_dataset, split="train")
    train_dataloader = torch.utils.data.DataLoader()
    model = TextClassificationModel(num_labels=len(train_dataset.list_of_labels))
    watch(model, [train_dataloader,test_dataloader])
    for epoch in range(NUM_EPOCHS):
        dq.set_epoch_and_split(epoch,"training")
        train()
        dq.set_split("validate")
        validate()
    dq.finish()

    ```
    """

    assert dq.config.task_type, GalileoException(
        "dq client must be initialized. " "For example: dq.init('text_classification')"
    )

    print("Attaching dataquality to model and dataloaders")
    tl = TorchLogger(
        model, layer, embedding_dim, logits_dim=logits_dim, task=dq.config.task_type
    )
    if len(dataloaders) == 0:
        raise GalileoException("No dataloaders passed to watch")

    for dataloader in dataloaders:
        assert isinstance(dataloader, DataLoader), GalileoException(
            "Invalid dataloader. Must be a pytorch dataloader"
            "from torch.utils.data import DataLoader..."
            "train_dataloader = DataLoader(dataset)"
        )
        assert dataloader.num_workers == 0, GalileoException(
            "Dataloaders passed to watch must have num_workers=0."
            "Parralelization is not yet supported"
        )
<<<<<<< HEAD
    data_logger.split = split
    data_logger.log()


# try:
#     Analytics().log("import", "dataquality.torch")
# except Exception:
#     pass
=======
        dataloader._get_iterator = hook(  # type: ignore
            dataloader._get_iterator, patch_iterator_with_store(tl.helper_data)
        )
>>>>>>> f40c69f3
<|MERGE_RESOLUTION|>--- conflicted
+++ resolved
@@ -6,6 +6,8 @@
 from transformers.modeling_outputs import TokenClassifierOutput
 
 import dataquality as dq
+from dataquality.analytics import Analytics
+from dataquality.clients.api import ApiClient
 from dataquality.exceptions import GalileoException
 from dataquality.schemas.task_type import TaskType
 from dataquality.schemas.torch import EmbeddingDim, Layer
@@ -15,6 +17,9 @@
     TorchBaseInstance,
     patch_iterator_with_store,
 )
+
+a = Analytics(ApiClient, dq.config)
+a.log_import("torch")
 
 
 class TorchLogger(TorchBaseInstance):
@@ -120,7 +125,7 @@
 
     ```
     """
-
+    a.log_function("torch/watch")
     assert dq.config.task_type, GalileoException(
         "dq client must be initialized. " "For example: dq.init('text_classification')"
     )
@@ -142,17 +147,6 @@
             "Dataloaders passed to watch must have num_workers=0."
             "Parralelization is not yet supported"
         )
-<<<<<<< HEAD
-    data_logger.split = split
-    data_logger.log()
-
-
-# try:
-#     Analytics().log("import", "dataquality.torch")
-# except Exception:
-#     pass
-=======
         dataloader._get_iterator = hook(  # type: ignore
             dataloader._get_iterator, patch_iterator_with_store(tl.helper_data)
-        )
->>>>>>> f40c69f3
+        )