--- conflicted
+++ resolved
@@ -289,14 +289,8 @@
 
     if dataloader_random_sampling:
         logger_config.dataloader_random_sampling = True
-<<<<<<< HEAD
     # cleanup_manager = RefManager(lambda: unwatch(model))
     # helper_data["cleaner"] = Cleanup(cleanup_manager)
-=======
-
-    cleanup_manager = RefManager(lambda: unwatch(model))
-    helper_data["cleaner"] = Cleanup(cleanup_manager)
->>>>>>> ef64fd7f
 
 
 def unwatch(model: Optional[Module] = None, force: bool = True) -> None:
