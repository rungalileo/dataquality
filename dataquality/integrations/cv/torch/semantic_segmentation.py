<<<<<<< HEAD
from typing import Any, Callable, Dict, List, Tuple, Union


import torch
from torch.utils.data import DataLoader
import numpy as np
from dataquality.utils.helpers import wrap_fn
from dataquality.utils.torch import store_batch_indices
=======
from typing import Any, List

import torch
from torch.utils.data import DataLoader

>>>>>>> 5161f1d5
from dataquality.loggers.logger_config.semantic_segmentation import (
    semantic_segmentation_logger_config,
)
from dataquality.loggers.model_logger.semantic_segmentation import (
    SemanticSegmentationModelLogger,
)
from dataquality.utils.cv.semantic_segmentation.utils import mask_to_boundary
<<<<<<< HEAD
=======
from dataquality.utils.helpers import wrap_fn
>>>>>>> 5161f1d5


class StoreHook:
    def on_finish(*args: Any, **kwargs: Any) -> None:
        pass

    def hook(self, 
             model: torch.nn.Module, 
             model_input: torch.Tensor, 
             model_output: Dict[str, torch.Tensor]) -> None:
        """"
        Hook to store the model input (tensor) and extract the output from a dictionary and store

        :param model: torch.nn.Module segmentation model
        :param model_input: torch.Tensor input to the model - an image (bs, 3, h, w)
        :param model_output: torch.Tensor output of the model - a mask same dim as input (bs, h, w)
        """
        self.model = model
        self.model_input = model_input
        # model_output['out'] is common for torch segmentation models as they use resizing and return a dict
        # will have to adjust for transformer models / check if output is a dict
        self.model_output = model_output["out"]
        self.on_finish(model_input, model_output)


class Manager:
    """"
    Hook manager to log the necessary data for semantic segmentation
    Contains preprocessing to convert output to a format that can be logged
    """
    def __init__(self, model: torch.nn.Module, num_classes: int = 10) -> None:
        """
        :param model: torch.nn.Module segmentation model
        :param num_classes: int number of classes in the model (possible we can extract)
        """
        self.step_pred = StoreHook()
        self.step_pred.h = model.register_forward_hook(self.step_pred.hook)
        self.bl = {} # So this will now have batch and ids.
        self.batch_idx = {}
        self.hooked = True
        self.step_pred.on_finish = self._after_pred_step
        self.split = "Train"  # hard coded for now
        self.number_classes = num_classes
        self.helper_data = {}

    def _after_pred_step(self, *args: Any, **kwargs: Any) -> None:
        """
        Method called after each prediction step by the model 
        Then processes the output along with the mask to log the appropriate
        predictions and masks that can be used to calculate data quality metrics
        """
        with torch.no_grad():
            logging_data = self.bl["batch"]
            preds = self.step_pred.model_output

            # checks whether the model is (n, classes, w, h), or (n, w, h, classes)
            if preds.shape[1] == self.number_classes:
                preds = preds.permute(0, 2, 3, 1)

            argmax = torch.argmax(preds.clone(), dim=-1)
            logits = preds.cpu()  # (bs, w, h, classes)
            gold_boundary_masks = mask_to_boundary(
                logging_data["mask"].clone().cpu().numpy()
            )  # (bs, w, h)
            pred_boundary_masks = mask_to_boundary(
                argmax.clone().cpu().numpy()
            )  # (bs, w, h)
            if logging_data["mask"].shape[1] == 1:
                logging_data["mask"] = logging_data["mask"].squeeze(1)  # (bs, w, h)
            gold_mask = logging_data["mask"].cpu()  # (bs, w, h)
            img_ids = logging_data["idx"].cpu()  # np.ndarray (bs,)

            probs = torch.nn.Softmax(dim=1)(logits).cpu()  # (bs, w, h, classes)

            # dq log model output
            logger = SemanticSegmentationModelLogger(
                image_ids=img_ids.tolist(),
                gt_masks=gold_mask,  # Torch tensor (bs, w, h)
                pred_mask=argmax,  # Torch tensor (bs, w, h)
                gold_boundary_masks=torch.tensor(
                    gold_boundary_masks
                ),  # Torch tensor (bs, w, h)
                pred_boundary_masks=torch.tensor(
                    pred_boundary_masks
                ),  # Torch tensor (bs, w, h)
                output_probs=probs,  # Torch tensor (bs, w, h, classes)
            )
            # logger._get_data_dict()
            logger.log()

<<<<<<< HEAD
=======
    def register_hooks(self, model) -> None:
        self.step_embs.h = model.register_forward_hook(self.step_embs.hook)


from typing import Any, Callable, Dict, List, Tuple
>>>>>>> 5161f1d5


# store the batch
def store_batch(store: Dict[str, Dict[str, Union[np.ndarray, torch.Tensor]]]) -> Callable:
    """
    Stores the batch in the passed store
    :param store: Dict[str, torch.Tensor] location to store the batch
    """
    def process_batch(
        next_batch_func: Callable, *args: Tuple, **kwargs: Dict[str, Any]
    ) -> Callable:
        """
        Patches the next_batch function to store the batch as well as returning
        :param next_batch_func: Callable original next_batch function of the dataloader
        """
        batch = next_batch_func(*args, **kwargs)
        if batch:
            store["batch"] = batch
        return batch

    return process_batch


# add patch to the dataloader iterator
def patch_iterator_and_batch(store: Dict[str, Any]) -> Callable:
    """
    Patches the iterator of the dataloader to return the indices and the batch
    :param store: Dict[str, Any] location to store the indices and the batch
    """

    def patch_iterator(
        orig_iterator: Callable, *args: Tuple, **kwargs: Dict[str, Any]
    ) -> Callable:
        """
        Patches the iterator and wraps the next_index and next_data methods
        :param orig_iterator: Callable original iterator of the dataloader
        """
        iteraror = orig_iterator(*args, **kwargs)
        iteraror._next_index = wrap_fn(iteraror._next_index, store_batch_indices(store))
        iteraror._next_data = wrap_fn(iteraror._next_data, store_batch(store))
        return iteraror

    return patch_iterator


def watch(model: Any, dataloader: DataLoader, n_classes: int) -> None:
    """
    Watches a model and logs the model outputs to the Galileo server
    :param model: Model to watch
    """
    tl = Manager(model, num_classes=n_classes)
    semantic_segmentation_logger_config.helper_data["manager"] = tl
    dataloader._get_iterator = wrap_fn(  # type: ignore
<<<<<<< HEAD
                dataloader._get_iterator,
                patch_iterator_and_batch(
                    tl.bl
                ),
            )    
=======
        dataloader._get_iterator,
        patch_iterator_with_batch_store(tl.bl),
    )
>>>>>>> 5161f1d5
<|MERGE_RESOLUTION|>--- conflicted
+++ resolved
@@ -1,4 +1,3 @@
-<<<<<<< HEAD
 from typing import Any, Callable, Dict, List, Tuple, Union
 
 
@@ -7,13 +6,6 @@
 import numpy as np
 from dataquality.utils.helpers import wrap_fn
 from dataquality.utils.torch import store_batch_indices
-=======
-from typing import Any, List
-
-import torch
-from torch.utils.data import DataLoader
-
->>>>>>> 5161f1d5
 from dataquality.loggers.logger_config.semantic_segmentation import (
     semantic_segmentation_logger_config,
 )
@@ -21,10 +13,7 @@
     SemanticSegmentationModelLogger,
 )
 from dataquality.utils.cv.semantic_segmentation.utils import mask_to_boundary
-<<<<<<< HEAD
-=======
 from dataquality.utils.helpers import wrap_fn
->>>>>>> 5161f1d5
 
 
 class StoreHook:
@@ -115,15 +104,6 @@
             # logger._get_data_dict()
             logger.log()
 
-<<<<<<< HEAD
-=======
-    def register_hooks(self, model) -> None:
-        self.step_embs.h = model.register_forward_hook(self.step_embs.hook)
-
-
-from typing import Any, Callable, Dict, List, Tuple
->>>>>>> 5161f1d5
-
 
 # store the batch
 def store_batch(store: Dict[str, Dict[str, Union[np.ndarray, torch.Tensor]]]) -> Callable:
@@ -176,14 +156,8 @@
     tl = Manager(model, num_classes=n_classes)
     semantic_segmentation_logger_config.helper_data["manager"] = tl
     dataloader._get_iterator = wrap_fn(  # type: ignore
-<<<<<<< HEAD
                 dataloader._get_iterator,
                 patch_iterator_and_batch(
                     tl.bl
                 ),
-            )    
-=======
-        dataloader._get_iterator,
-        patch_iterator_with_batch_store(tl.bl),
-    )
->>>>>>> 5161f1d5
+            )    