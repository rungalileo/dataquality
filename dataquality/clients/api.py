import json
import os
from json import JSONDecodeError
from time import sleep
from typing import Any, Dict, List, Optional, Tuple, Union

import requests
from pydantic.types import UUID4
from requests import Response

from dataquality.core._config import config
from dataquality.exceptions import GalileoException
from dataquality.schemas import RequestType, Route
from dataquality.schemas.dataframe import FileType
from dataquality.schemas.edit import Edit
from dataquality.schemas.ner import TaggingSchema
from dataquality.schemas.split import conform_split
from dataquality.schemas.task_type import TaskType
from dataquality.utils.auth import headers


class ApiClient:
    def __check_login(self) -> None:
        if not config.token:
            raise GalileoException("You are not logged in. Call dataquality.login()")

    def _validate_response(self, res: Response) -> None:
        if not res.ok:
            msg = (
                "Something didn't go quite right. The api returned a non-ok status "
                f"code {res.status_code} with output: {res.text}"
            )
            raise GalileoException(msg)
        # If a run/split or a set of filters has no data, the API will return a 200
        # with a special header letting us know, so we don't try to load a file
        # with an unexpected format
        elif res.headers.get("Galileo-No-Data") == "true":
            msg = (
                "It seems there is no data for this request.\nEnsure you spelled "
                "everything correctly. Projects and runs are case sensitive."
            )
            raise GalileoException(msg)

    def _get_user_id(self) -> UUID4:
        self.__check_login()
        return self.get_current_user()["id"]

    def get_current_user(self) -> Dict:
        if not config.token:
            raise GalileoException(
                "Current user is not set! Please ensure GALILEO_USERNAME "
                "is set to the registered email"
            )

        return self.make_request(
            RequestType.GET, url=f"{config.api_url}/{Route.current_user}"
        )

    def valid_current_user(self) -> bool:
        try:
            self.get_current_user()
            return True
        except GalileoException:
            return False

    def make_request(
        self,
        request: RequestType,
        url: str,
        body: Optional[Dict] = None,
        data: Optional[Dict] = None,
        params: Optional[Dict] = None,
        header: Optional[Dict] = None,
        timeout: Union[int, None] = None,
        files: Optional[Dict] = None,
    ) -> Any:
        """Makes an HTTP request.

        This is the center point of all functions and the main entry/exit for the
        dataquality client to interact with the server.
        """
        self.__check_login()
        header = header or headers(config.token)
        res = RequestType.get_method(request.value)(
            url,
            json=body,
            params=params,
            headers=header,
            data=data,
            timeout=timeout,
            files=files,
        )
        self._validate_response(res)
        return res.json()

    def get_project(self, project_id: UUID4) -> Dict:
        return self.make_request(
            RequestType.GET,
            url=f"{config.api_url}/{Route.projects}/{project_id}",
        )

    def get_projects(self) -> List[Dict]:
        user_id = self._get_user_id()
        return self.make_request(
            RequestType.GET,
            url=f"{config.api_url}/{Route.users}/{user_id}/{Route.projects}",
        )

    def get_project_by_name(self, project_name: str) -> Dict:
        projs = self.make_request(
            RequestType.GET,
            url=f"{config.api_url}/{Route.projects}",
            params={"project_name": project_name},
        )
        return projs[0] if projs else {}

    def get_project_runs(self, project_id: UUID4) -> List[Dict]:
        """Gets all runs from a project by ID"""
        return self.make_request(
            RequestType.GET,
            url=f"{config.api_url}/{Route.projects}/{project_id}/{Route.runs}",
        )

    def get_project_runs_by_name(self, project_name: str) -> List[Dict]:
        """Gets all runs from a project by name"""
        proj = self.get_project_by_name(project_name)
        return self.make_request(
            RequestType.GET,
            url=f"{config.api_url}/{Route.projects}/{proj['id']}/{Route.runs}",
        )

    def get_project_run(self, project_id: UUID4, run_id: UUID4) -> Dict:
        """Gets a run in a project by ID"""
        return self.make_request(
            RequestType.GET,
            url=f"{config.api_url}/{Route.projects}/{project_id}/{Route.runs}/{run_id}",
        )

    def get_project_run_by_name(self, project_name: str, run_name: str) -> Dict:
        proj = self.get_project_by_name(project_name)
        if not proj:
            raise GalileoException(f"No project with name {project_name}")
        url = f"{config.api_url}/{Route.projects}/{proj['id']}/{Route.runs}"
        params = {"run_name": run_name}
        runs = self.make_request(RequestType.GET, url=url, params=params)
        return runs[0] if runs else {}

    def create_project(self, project_name: str, is_public: bool = True) -> Dict:
        """Creates a project given a name and returns the project information"""
        body = {"name": project_name, "is_public": is_public}
        return self.make_request(
            RequestType.POST, url=f"{config.api_url}/{Route.projects}", body=body
        )

    def create_run(self, project_name: str, run_name: str, task_type: TaskType) -> Dict:
        """Creates a run in a given project"""
        body = {"name": run_name, "task_type": task_type.value}
        proj = self.get_project_by_name(project_name)
        return self.make_request(
            RequestType.POST,
            url=f"{config.api_url}/{Route.projects}/{proj['id']}/{Route.runs}",
            body=body,
        )

    def reset_run(
        self, project_id: UUID4, run_id: UUID4, task_type: Optional[TaskType] = None
    ) -> None:
        """Resets a run by deleting the run with that name and creating a new one
        with the same name, getting a new UUID

        Called before any call to `dataquality.finish` if prior data was logged.
        see `dataquality.finish`
        """
        project_name = self.get_project(project_id)["name"]
        run = self.get_project_run(project_id, run_id)
        run_name = run["name"]
        task_type = task_type or TaskType.get_mapping(run["task_type"])

        # Delete the run
        self.delete_run(project_id, run_id)
        # Create a run with the same name
        new_run = self.create_run(project_name, run_name, task_type)
        # Update config
        config.current_run_id = new_run["id"]

    def delete_run(self, project_id: UUID4, run_id: UUID4) -> Dict:
        """Deletes a run

        This clears all metadata about the run, all object data, and the run itself
        """
        return self.make_request(
            RequestType.DELETE,
            url=f"{config.api_url}/{Route.projects}/{project_id}/{Route.runs}/{run_id}",
        )

    def delete_run_by_name(self, project_name: str, run_name: str) -> None:
        """Deletes a run via name

        This clears all metadata about the run, all object data, and the run itself
        """
        run = self.get_project_run_by_name(project_name, run_name)
        if not run:
            raise GalileoException(
                f"No project/run found with name {project_name}/{run_name}"
            )
        project_id = run["project_id"]
        run_id = run["id"]
        return self.make_request(
            RequestType.DELETE,
            url=f"{config.api_url}/{Route.projects}/{project_id}/{Route.runs}/{run_id}",
        )

    def delete_project(self, project_id: UUID4) -> Dict:
        """Deletes a project

        For each run in the project, this clears all metadata about the run,
        all object data, and the run itself
        """
        runs = self.get_project_runs(project_id)
        print("Deleting all runs within project.")
        for run in runs:
            print(f"Deleting run {run['name']}", end="... ")
            self.delete_run(project_id, run["id"])
            print("Done.")
        return self.make_request(
            RequestType.DELETE,
            url=f"{config.api_url}/{Route.projects}/{project_id}",
        )

    def delete_project_by_name(self, project_name: str) -> None:
        """Deletes a project by name

        For each run in the project, this clears all metadata about the run,
        all object data, and the run itself
        """
        project = self.get_project_by_name(project_name)
        if not project:
            raise GalileoException(f"No project found with name {project_name}")
        self.delete_project(project["id"])

    def _get_project_run_id(
        self, project_name: Optional[str] = None, run_name: Optional[str] = None
    ) -> Tuple[UUID4, UUID4]:
        """Helper function to get the project/run ids

        If project and run names are provided, the IDs will be fetched. Otherwise,
        This will return the currently initialized project/run IDs
        """
        if (project_name and not run_name) or (run_name and not project_name):
            raise GalileoException(
                "You must either provide both a project and run"
                "name or neither. If you provide neither, the "
                "currently initialized project/run will be used."
            )
        elif project_name and run_name:
            res = self.get_project_run_by_name(project_name, run_name)
            if not res:
                raise GalileoException(
                    f"No project/run found with name {project_name}/{run_name}"
                )
            project = res["project_id"]
            run = res["id"]
        else:
            project = config.current_project_id
            run = config.current_run_id
        return project, run

    def get_labels_for_run(
        self,
        project_name: Optional[str] = None,
        run_name: Optional[str] = None,
        task: Optional[str] = None,
    ) -> List[str]:
        """Gets the labels for a given run, else the currently initialized project/run

        If you do not provide a project and run name, the currently initialized
        project/run will be used. Otherwise you must provide both a project and run name
        If the run is a multi-label run, a task must be provided
        """
        project, run = self._get_project_run_id(
            project_name=project_name, run_name=run_name
        )
        task_type = self.get_task_type(project, run)
        if not task and task_type == TaskType.text_multi_label:
            raise GalileoException("For multi-label runs, a task name must be provided")

        url = f"{config.api_url}/{Route.content_path(project, run)}/{Route.labels}"
        params = {"task": task} if task else None
        res = self.make_request(RequestType.GET, url=url, params=params)
        return res["labels"]

    def get_tasks_for_run(
        self, project_name: Optional[str] = None, run_name: Optional[str] = None
    ) -> List[str]:
        """Gets the task names for a given multi-label run,

        If you do not provide a project and run name, the currently initialized
        project/run will be used. Otherwise you must provide both a project and run name

        This function is only valid for multi-label runs.
        """
        project, run = self._get_project_run_id(
            project_name=project_name, run_name=run_name
        )
        if self.get_task_type(project, run) != TaskType.text_multi_label:
            return []
        url = f"{config.api_url}/{Route.content_path(project, run)}/{Route.tasks}"
        res = self.make_request(RequestType.GET, url=url)
        return res["tasks"]

    def get_epochs_for_run(
        self, project_name: str, run_name: str, split: str
    ) -> List[int]:
        """Returns an ordered list of epochs for a run"""
        project, run = self._get_project_run_id(project_name, run_name)
        split = conform_split(split)
        url = (
            f"{config.api_url}/{Route.content_path(project, run, split)}/{Route.epochs}"
        )
        return self.make_request(RequestType.GET, url=url)

    def create_edit(self, edit: Edit) -> Dict:
        assert edit.project_id and edit.run_id and edit.split
        split = conform_split(edit.split)
        path = Route.content_path(edit.project_id, edit.run_id, split)
        url = f"{config.api_url}/{path}/{Route.edits}"
        body = edit.dict()
        params = {"inference_name": edit.inference_name}
        return self.make_request(RequestType.POST, url=url, body=body, params=params)

    def reprocess_run(
        self,
        project_name: Optional[str] = None,
        run_name: Optional[str] = None,
        labels: Optional[Union[List, List[List]]] = None,
    ) -> Dict:
        """Reinitiate a project/run that has already been finished

        If a project and run name have been provided, that project/run will be
        reinitiated, otherwise we trigger the currently initialized project/run.

        This will clear out the current state in the server, and will recalculate
        * DEP score
        * UMAP Embeddings for visualization
        * Smart features

        :param project_name: If not set, will use the currently active project
        :param run_name: If not set, will use the currently active run
        :param labels: If set, will reprocess the run with these labels. If not set,
        labels will be used from the previously processed run. These must match the
        labels that were originally logged
        """
        project, run = self._get_project_run_id(project_name, run_name)
        project_name = project_name or self.get_project(project)["name"]
        run_name = run_name or self.get_project_run(project, run)["name"]
        task_type = self.get_task_type(project, run)

        # Multi-label has tasks and List[List] for labels
        if task_type == TaskType.text_multi_label:
            tasks = self.get_tasks_for_run(project_name, run_name)
            if not labels:
                labels = [
                    self.get_labels_for_run(project_name, run_name, t) for t in tasks
                ]
        else:
            tasks = []
            if not labels:
                try:
                    labels = self.get_labels_for_run(project_name, run_name)
                except GalileoException as e:
                    if "No data found" in str(e):
                        e = GalileoException(
                            f"It seems no data is available for run "
                            f"{project_name}/{run_name}"
                        )
                    raise e from None
                # There were no labels available for this run
                except KeyError:
                    raise GalileoException(
                        "It seems we cannot find the labels for this run. Please call "
                        "api_client.reprocess_run again, passing in your labels to the "
                        "'labels' keyword"
                    ) from None

        body = dict(
            project_id=str(project),
            run_id=str(run),
            labels=labels,
            tasks=tasks or None,
            task_type=task_type,
            xray=False,  # Don't recalculate XRay in process
        )
        res = self.make_request(
            RequestType.POST, url=f"{config.api_url}/{Route.jobs}", body=body
        )
        print(
            f"Job {res['job_name']} successfully resubmitted. New results will be "
            f"available soon at {res['link']}"
        )
        return res

    def get_slice_by_name(self, project_name: str, slice_name: str) -> Dict:
        """Get a slice by name"""
        proj = self.get_project_by_name(project_name)
        url = f"{config.api_url}/{Route.content_path(proj['id'])}/{Route.slices}"
        params = {"slice_name": slice_name}
        slices = self.make_request(RequestType.GET, url=url, params=params)
        if not slices:
            raise GalileoException(
                f"No slice found for project {project_name} with name {slice_name}"
            )
        return slices[0]

    def get_metadata_columns(
        self, project_name: str, run_name: str, split: str
    ) -> Dict:
        """Lists the available metadata columns for a run/split

        Structure of data is:
        [{
            "name": str
            "is_categorical": bool
            "unique_values": Optional[List]
            "max": Optional[float]
            "min": Optional[float]
        },...]
        :param project_name:
        :param run_name:
        :param split:
        """
        project, run = self._get_project_run_id(project_name, run_name)
        split = conform_split(split)
        url = f"{config.api_url}/{Route.content_path(project, run, split)}/meta/columns"
        return self.make_request(RequestType.GET, url)

    def get_task_type(self, project_id: UUID4, run_id: UUID4) -> TaskType:
        return TaskType.get_mapping(
            self.get_project_run(project_id, run_id)["task_type"]
        )

    def export_run(
        self,
        project_name: str,
        run_name: str,
        split: str,
        file_name: str,
        inference_name: str = "",
        slice_name: Optional[str] = None,
        include_cols: Optional[List[str]] = None,
        col_mapping: Optional[Dict[str, str]] = None,
        hf_format: bool = False,
        tagging_schema: Optional[TaggingSchema] = None,
        filter_params: Optional[Dict] = None,
    ) -> None:
        """Export a project/run to disk as a file

        :param project_name: The project name
        :param run_name: The run name
        :param split: The split to export on
        :param file_name: The file name. Must end in a supported FileType
        :param inference_name: Required if split is inference. The name of the inference
            split to get data for.
        :param slice_name: The optional slice name to export. If selected, this data
        from this slice will be exported only.
        :param include_cols: List of columns to include in the export. If not set,
        all columns will be exported.
        :param col_mapping: Dictionary of renamed column names for export.
        :param hf_format: (NER only)
            Whether to export the dataframe in a HuggingFace compatible format
        :param tagging_schema: (NER only)
            If hf_format is True, you must pass a tagging schema
        :param filter_params: Filters to apply to the dataframe before exporting. Only
        rows with matching filters will be included in the exported data. If a slice

        """
        project, run = self._get_project_run_id(project_name, run_name)
        ext = os.path.splitext(file_name)[-1].lstrip(".")

        assert ext in list(FileType), f"File must be one of {list(FileType)}"
        split = conform_split(split)
        body: Dict[str, Any] = dict(
            include_cols=include_cols,
            col_mapping=col_mapping,
            file_type=ext,
            hf_format=hf_format,
            tagging_schema=tagging_schema,
        )
        body["filter_params"] = {}
        if slice_name:
            slice_ = self.get_slice_by_name(project_name, slice_name)
            body["filter_params"].update(slice_["logic"])

        if filter_params:
            body["filter_params"].update(filter_params)

        if self.get_task_type(project, run) == TaskType.text_multi_label:
            body["task"] = self.get_tasks_for_run(project_name, run_name)[0]

        params = {"inference_name": inference_name}
        url = (
            f"{config.api_url}/{Route.content_path(project, run, split)}/{Route.export}"
        )
        self._export_dataframe_request(url, body, params, file_name)

    def get_project_run_name(
        self, project_id: Optional[UUID4] = None, run_id: Optional[UUID4] = None
    ) -> Tuple[str, str]:
        """Gets the project/run name given project/run IDs, or based on the config's

        Current project and run IDs
        """
        if (project_id and not run_id) or (run_id and not project_id):
            raise GalileoException(
                "You must either provide both the project and run IDs or neither "
                "(using the currently active project/run)"
            )
        if project_id and run_id:
            pid, rid = project_id, run_id
        elif config.current_project_id and config.current_run_id:
            pid, rid = config.current_project_id, config.current_run_id
        else:
            raise GalileoException(
                "You must either provide a project and run name or call "
                "dataquality.init() to initialize a run"
            )
        pname = self.get_project(pid)["name"]
        rname = self.get_project_run(pid, rid)["name"]
        return pname, rname

    def get_run_status(
        self, project_name: Optional[str] = None, run_name: Optional[str] = None
    ) -> Dict[str, Any]:
        pid, rid = self._get_project_run_id(
            project_name=project_name, run_name=run_name
        )
        job_url = f"{config.api_url}/{Route.content_path(pid, rid)}/{Route.latest_job}"
        job = self.make_request(RequestType.GET, job_url)
        return job or {}

    def wait_for_run(
        self, project_name: Optional[str] = None, run_name: Optional[str] = None
    ) -> None:
        print("Waiting for job...")
        last_progress_message = ""
        while True:
            job = self.get_run_status(project_name=project_name, run_name=run_name)
            if job.get("status") == "completed":
                print(f"Done! Job finished with status {job.get('status')}")
                return
            elif job.get("status") == "failed":
                # Try to properly format the stacktrace
                try:
                    err = json.loads(job.get("error_message", ""))
                except JSONDecodeError:
                    err = job.get("error_message")
                raise GalileoException(
                    f"It seems your run failed with error\n{err}"
                ) from None
            elif job.get("status") == "in_progress" and job.get("progress_message"):
                if last_progress_message != job["progress_message"]:
                    print(f"\t{job['progress_message']}")
                    last_progress_message = job["progress_message"]
                sleep(2)
            elif not job or job.get("status") in ["unstarted", "in_progress"]:
                sleep(2)
            else:
                raise GalileoException(
                    f"It seems there was an issue with your job. Received "
                    f"an unexpected status {job.get('status')}"
                )

    def get_presigned_url(
        self,
        method: str,
        bucket_name: str,
        object_name: str,
        project_id: str,
    ) -> str:
        response = self.make_request(
            request=RequestType.GET,
            url=f"{config.api_url}/{Route.presigned_url}",
            params={
                "api_url": config.api_url,
                "bucket_name": bucket_name,
                "object_name": object_name,
                "method": method.upper(),
                "project_id": project_id,
            },
        )
        return response["url"]

    def upload_image_dataset(
        self,
        project_id: str,
        file_path: str,
<<<<<<< HEAD
    ) -> None:
        self.make_request(
            request=RequestType.POST,
            url=f"{config.api_url}/{Route.projects}/{project_id}/{Route.upload_dataset}"
            f"?task_type={TaskType.image_classification}",
            files={"file": open(file_path, "rb")},
        )
=======
    ) -> str:
        response = self.make_request(
            request=RequestType.POST,
            url=f"{config.api_url}/{Route.upload}/{project_id}\
                ?task_type={TaskType.image_classification}",
            params={
                "api_url": config.api_url,
            },
            files={"file": open(file_path, "rb")},
        )
        return response["url"]
>>>>>>> 38086065

    def get_run_summary(
        self,
        project_name: str,
        run_name: str,
        split: str,
        task: Optional[str] = None,
        inference_name: Optional[str] = None,
        filter_params: Optional[Dict] = None,
    ) -> Dict:
        """Gets overall run summary, or summary of a filtered subset.

        Use filter_params to apply arbitrary filters on the dataframe, based on the
        filter schema:
        https://api.dev.rungalileo.io/redoc#tag/insights
        """
        project, run = self._get_project_run_id(project_name, run_name)
        split = conform_split(split)
        path = Route.content_path(project, run, split)
        url = f"{config.api_url}/{path}/{Route.summary}"
        params = {}
        if inference_name:
            params["inference_name"] = inference_name
        body = {
            "hard_easy_threshold": True,
            "task": task,
            "filter_params": filter_params or {},
        }
        return self.make_request(RequestType.POST, url, body=body, params=params)

    def get_run_metrics(
        self,
        project_name: str,
        run_name: str,
        split: str,
        task: Optional[str] = None,
        inference_name: Optional[str] = None,
        category: str = "gold",
        filter_params: Optional[Dict] = None,
    ) -> Dict[str, List]:
        project, run = self._get_project_run_id(project_name, run_name)
        split = conform_split(split)

        all_meta = self.get_metadata_columns(project_name, run_name, split)
        categorical_meta = [i["name"] for i in all_meta["meta"] if i["is_categorical"]]
        avl_cols = categorical_meta + ["gold", "pred"]
        if category not in avl_cols:
            raise GalileoException(
                f"Category must be one of {avl_cols} for this run but got {category}"
            )

        path = Route.content_path(project, run, split)
        url = f"{config.api_url}/{path}/{Route.groupby}"
        params = {"groupby_col": category}
        if inference_name:
            params["inference_name"] = inference_name
        body = {"task": task, "filter_params": filter_params or {}}
        return self.make_request(RequestType.POST, url, body=body, params=params)

    def get_column_distribution(
        self,
        project_name: str,
        run_name: str,
        split: str,
        task: Optional[str] = None,
        inference_name: Optional[str] = None,
        column: str = "data_error_potential",
        filter_params: Optional[Dict] = None,
    ) -> Dict[str, List]:
        project, run = self._get_project_run_id(project_name, run_name)
        split = conform_split(split)

        all_meta = self.get_metadata_columns(project_name, run_name, split)
        continuous_meta = [i["name"] for i in all_meta["meta"] if i["is_continuous"]]
        avl_cols = continuous_meta + ["data_error_potential"]
        if column not in avl_cols:
            raise GalileoException(
                f"Column must be one of continuous columns {avl_cols} for this run "
                f"but got {column}"
            )

        path = Route.content_path(project, run, split)
        url = f"{config.api_url}/{path}/{Route.distribution}"
        params = {"col": column}
        if inference_name:
            params["inference_name"] = inference_name
        body = {"task": task, "filter_params": filter_params or {}}
        return self.make_request(RequestType.POST, url, body=body, params=params)

    def get_xray_cards(
        self,
        project_name: str,
        run_name: str,
        split: str,
        inference_name: Optional[str] = None,
    ) -> List[Dict[str, str]]:
        """Queries API for xray cards for a run/split"""
        project, run = self._get_project_run_id(project_name, run_name)
        path = Route.content_path(project, run, split)
        url = f"{config.api_url}/{path}/{Route.xray}"
        params = {"inference_name": inference_name} if inference_name else None
        return self.make_request(RequestType.GET, url, params=params)

    def get_edits(
        self,
        project_name: str,
        run_name: str,
        split: str,
        inference_name: Optional[str] = None,
    ) -> List:
        """Gets all edits for a run/split"""
        project, run = self._get_project_run_id(project_name, run_name)
        split = conform_split(split)

        url = (
            f"{config.api_url}/{Route.content_path(project, run, split)}/{Route.edits}"
        )
        params = {"inference_name": inference_name} if inference_name else None
        return self.make_request(RequestType.GET, url, params=params)

    def export_edits(
        self,
        project_name: str,
        run_name: str,
        split: str,
        file_name: str,
        inference_name: Optional[str] = None,
        include_cols: Optional[List[str]] = None,
        col_mapping: Optional[Dict[str, str]] = None,
        hf_format: bool = False,
        tagging_schema: Optional[TaggingSchema] = None,
    ) -> None:
        """Export the edits of a project/run/split to disk as a file

        :param project_name: The project name
        :param run_name: The run name
        :param split: The split to export on
        :param file_name: The file name. Must end in a supported FileType
        :param inference_name: Required if split is inference. The name of the inference
            split to get data for.
        :param include_cols: List of columns to include in the export. If not set,
        all columns will be exported.
        :param col_mapping: Dictionary of renamed column names for export.
        :param hf_format: (NER only)
            Whether to export the dataframe in a HuggingFace compatible format
        :param tagging_schema: (NER only)
            If hf_format is True, you must pass a tagging schema
        :param filter_params: Filters to apply to the dataframe before exporting. Only
        rows with matching filters will be included in the exported data. If a slice
        """
        edits = self.get_edits(project_name, run_name, split, inference_name)

        ext = os.path.splitext(file_name)[-1].lstrip(".")
        assert ext in list(FileType), f"File must be one of {list(FileType)}"

        body: Dict[str, Any] = dict(
            include_cols=include_cols,
            col_mapping=col_mapping,
            file_type=ext,
            hf_format=hf_format,
            tagging_schema=tagging_schema,
            edit_ids=[edit["id"] for edit in edits],
        )
        url = f"{config.api_url}/{Route.export_edits}"
        params = {"inference_name": inference_name}
        self._export_dataframe_request(url, body, params, file_name)

    def send_analytics(
        self,
        project_id: str = "UNKNOWN",
        run_id: str = "UNKNOWN",
        run_task_type: str = "UNKNOWN",
        payload: Dict = {},
        scope: str = "dq",
    ) -> Dict:
        """Creates a project given a name and returns the project information"""
        path = Route.content_path(project_id, run_id)
        body = {**payload, "run_task_type": run_task_type}
        url = f"{config.api_url}/{path}/{Route.ampli}/{scope}"

        return self.make_request(RequestType.POST, url, body=body, timeout=1)

    def _export_dataframe_request(
        self, url: str, body: Dict, params: Dict, file_name: str
    ) -> None:
        with requests.post(
            url, json=body, stream=True, headers=headers(config.token), params=params
        ) as r:
            self._validate_response(r)
            with open(file_name, "wb") as f:
                for chunk in r.iter_content(chunk_size=8192):
                    f.write(chunk)

    def notify_email(
        self, data: Dict, template: str, emails: Optional[List[str]] = None
    ) -> None:
        self.make_request(
            RequestType.POST,
            url=f"{config.api_url}/{Route.notify}",
            body={"data": data, "template": template, "emails": emails},
        )

    def get_splits(self, project_id: UUID4, run_id: UUID4) -> Dict:
        return self.make_request(
            RequestType.GET,
            url=(
                f"{config.api_url}/{Route.projects}/{project_id}/{Route.runs}/{run_id}/"
                f"{Route.splits}"
            ),
        )

    def get_inference_names(self, project_id: UUID4, run_id: UUID4) -> Dict:
        return self.make_request(
            RequestType.GET,
            url=(
                f"{config.api_url}/{Route.projects}/{project_id}/{Route.runs}/{run_id}/"
                f"{Route.inference_names}"
            ),
        )

    def set_metric_for_run(self, project_id: UUID4, run_id: UUID4, data: Dict) -> Dict:
        return self.make_request(
            RequestType.PUT,
            url=(
                f"{config.api_url}/{Route.projects}/{project_id}/{Route.runs}/{run_id}/"
                f"{Route.metrics}"
            ),
            body=data,
        )<|MERGE_RESOLUTION|>--- conflicted
+++ resolved
@@ -73,6 +73,7 @@
         header: Optional[Dict] = None,
         timeout: Union[int, None] = None,
         files: Optional[Dict] = None,
+        files: Optional[Dict] = None,
     ) -> Any:
         """Makes an HTTP request.
 
@@ -82,6 +83,13 @@
         self.__check_login()
         header = header or headers(config.token)
         res = RequestType.get_method(request.value)(
+            url,
+            json=body,
+            params=params,
+            headers=header,
+            data=data,
+            timeout=timeout,
+            files=files,
             url,
             json=body,
             params=params,
@@ -593,7 +601,6 @@
         self,
         project_id: str,
         file_path: str,
-<<<<<<< HEAD
     ) -> None:
         self.make_request(
             request=RequestType.POST,
@@ -601,19 +608,6 @@
             f"?task_type={TaskType.image_classification}",
             files={"file": open(file_path, "rb")},
         )
-=======
-    ) -> str:
-        response = self.make_request(
-            request=RequestType.POST,
-            url=f"{config.api_url}/{Route.upload}/{project_id}\
-                ?task_type={TaskType.image_classification}",
-            params={
-                "api_url": config.api_url,
-            },
-            files={"file": open(file_path, "rb")},
-        )
-        return response["url"]
->>>>>>> 38086065
 
     def get_run_summary(
         self,
