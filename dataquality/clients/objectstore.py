--- conflicted
+++ resolved
@@ -43,15 +43,10 @@
         self, df: DataFrame, object_name: str
     ) -> None:
         """Uploads a Vaex dataframe to Minio at the specified object_name location"""
-<<<<<<< HEAD
         ext = os.path.splitext(object_name)[-1]
         with NamedTemporaryFile(suffix=ext) as f:
-            df.export(f.name, progress="vaex")
-=======
-        with NamedTemporaryFile(suffix=".hdf5") as f:
             with vaex.progress.tree("vaex", title="Writing data for upload"):
                 df.export(f.name)
->>>>>>> a44a443e
             self.create_project_run_object(
                 object_name=object_name,
                 file_path=f.name,
